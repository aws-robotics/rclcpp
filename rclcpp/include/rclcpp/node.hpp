// Copyright 2014 Open Source Robotics Foundation, Inc.
//
// Licensed under the Apache License, Version 2.0 (the "License");
// you may not use this file except in compliance with the License.
// You may obtain a copy of the License at
//
//     http://www.apache.org/licenses/LICENSE-2.0
//
// Unless required by applicable law or agreed to in writing, software
// distributed under the License is distributed on an "AS IS" BASIS,
// WITHOUT WARRANTIES OR CONDITIONS OF ANY KIND, either express or implied.
// See the License for the specific language governing permissions and
// limitations under the License.

#ifndef RCLCPP__NODE_HPP_
#define RCLCPP__NODE_HPP_

#include <atomic>
#include <condition_variable>
#include <list>
#include <map>
#include <memory>
#include <mutex>
#include <string>
#include <tuple>
#include <vector>

#include "rcl/error_handling.h"
#include "rcl/node.h"

#include "rcl_interfaces/msg/list_parameters_result.hpp"
#include "rcl_interfaces/msg/parameter_descriptor.hpp"
#include "rcl_interfaces/msg/parameter_event.hpp"
#include "rcl_interfaces/msg/set_parameters_result.hpp"

#include "rclcpp/callback_group.hpp"
#include "rclcpp/client.hpp"
#include "rclcpp/clock.hpp"
#include "rclcpp/context.hpp"
#include "rclcpp/event.hpp"
#include "rclcpp/logger.hpp"
#include "rclcpp/macros.hpp"
#include "rclcpp/message_memory_strategy.hpp"
#include "rclcpp/node_options.hpp"
#include "rclcpp/node_interfaces/node_base_interface.hpp"
#include "rclcpp/node_interfaces/node_clock_interface.hpp"
#include "rclcpp/node_interfaces/node_graph_interface.hpp"
#include "rclcpp/node_interfaces/node_logging_interface.hpp"
#include "rclcpp/node_interfaces/node_parameters_interface.hpp"
#include "rclcpp/node_interfaces/node_services_interface.hpp"
#include "rclcpp/node_interfaces/node_time_source_interface.hpp"
#include "rclcpp/node_interfaces/node_timers_interface.hpp"
#include "rclcpp/node_interfaces/node_topics_interface.hpp"
#include "rclcpp/node_interfaces/node_waitables_interface.hpp"
#include "rclcpp/parameter.hpp"
#include "rclcpp/publisher.hpp"
#include "rclcpp/service.hpp"
#include "rclcpp/subscription.hpp"
#include "rclcpp/subscription_traits.hpp"
#include "rclcpp/time.hpp"
#include "rclcpp/timer.hpp"
#include "rclcpp/visibility_control.hpp"

namespace rclcpp
{

/// Node is the single point of entry for creating publishers and subscribers.
class Node : public std::enable_shared_from_this<Node>
{
public:
  RCLCPP_SMART_PTR_DEFINITIONS(Node)

  /// Create a new node with the specified name.
  /**
   * \param[in] node_name Name of the node.
   * \param[in] options Additional options to control creation of the node.
   */
  RCLCPP_PUBLIC
  explicit Node(
    const std::string & node_name,
    const NodeOptions & options = NodeOptions());

  /// Create a new node with the specified name.
  /**
   * \param[in] node_name Name of the node.
   * \param[in] namespace_ Namespace of the node.
   * \param[in] options Additional options to control creation of the node.
   */
  RCLCPP_PUBLIC
  explicit Node(
    const std::string & node_name,
    const std::string & namespace_,
    const NodeOptions & options = NodeOptions());

  RCLCPP_PUBLIC
  virtual ~Node();

  /// Get the name of the node.
  /** \return The name of the node. */
  RCLCPP_PUBLIC
  const char *
  get_name() const;

  /// Get the namespace of the node.
  /**
   * This namespace is the "node's" namespace, and therefore is not affected
   * by any sub-namespace's that may affect entities created with this instance.
   * Use get_effective_namespace() to get the full namespace used by entities.
   *
   * \sa get_sub_namespace()
   * \sa get_effective_namespace()
   * \return The namespace of the node.
   */
  RCLCPP_PUBLIC
  const char *
  get_namespace() const;

  /// Get the fully-qualified name of the node.
  /**
   * The fully-qualified name includes the local namespace and name of the node.
   */
  RCLCPP_PUBLIC
  const char *
  get_fully_qualified_name() const;

  /// Get the logger of the node.
  /** \return The logger of the node. */
  RCLCPP_PUBLIC
  rclcpp::Logger
  get_logger() const;

  /// Create and return a callback group.
  RCLCPP_PUBLIC
  rclcpp::callback_group::CallbackGroup::SharedPtr
  create_callback_group(rclcpp::callback_group::CallbackGroupType group_type);

  /// Return the list of callback groups in the node.
  RCLCPP_PUBLIC
  const std::vector<rclcpp::callback_group::CallbackGroup::WeakPtr> &
  get_callback_groups() const;

  /// Create and return a Publisher. Note: This constructor is deprecated
  /**
   * \param[in] topic_name The topic for this publisher to publish on.
   * \param[in] group The callback group for this publisher. NULL for no callback group.
   * \param[in] options Additional options to control creation of the publisher.
   * \return Shared pointer to the created publisher.
   */
  template<
<<<<<<< HEAD
    typename MessageT,
    typename Alloc = std::allocator<void>,
=======
    typename MessageT, typename Alloc = std::allocator<void>,
    typename PublisherT = ::rclcpp::Publisher<MessageT, Alloc>>
  std::shared_ptr<PublisherT>
  create_publisher(
    const std::string & topic_name,
    size_t qos_history_depth,
    std::shared_ptr<Alloc> allocator = nullptr);

  /// Create and return a Publisher. Note: this constructor is deprecated
  /**
   * \param[in] topic_name The topic for this publisher to publish on.
   * \param[in] qos_profile The quality of service profile to pass on to the rmw implementation.
   * \param[in] allocator Optional custom allocator.
   * \return Shared pointer to the created publisher.
   */
  template<
    typename MessageT, typename Alloc = std::allocator<void>,
>>>>>>> e82080f4
    typename PublisherT = ::rclcpp::Publisher<MessageT, Alloc>>
  std::shared_ptr<PublisherT>
  create_publisher(
    const std::string & topic_name,
<<<<<<< HEAD
=======
    const rmw_qos_profile_t & qos_profile = rmw_qos_profile_default,
    std::shared_ptr<Alloc> allocator = nullptr);

  /// Create and return a Publisher.
  /**
   * \param[in] topic_name The topic for this publisher to publish on.
   * \param[in] options Additional options for the created Publisher
   * \return Shared pointer to the created publisher.
   */
  template<
    typename MessageT,
    typename Alloc = std::allocator<void>,
    typename PublisherT = ::rclcpp::Publisher<MessageT, Alloc>>
  std::shared_ptr<PublisherT>
  create_publisher(
    const std::string & topic_name,
    const PublisherOptions<Alloc> & options,
    rclcpp::callback_group::CallbackGroup::SharedPtr callback_group = nullptr);

  /// Create and return a Subscription. Note: this constructor is deprecated
  /**
   * \param[in] topic_name The topic to subscribe on.
   * \param[in] callback The user-defined callback function.
   * \param[in] qos_profile The quality of service profile to pass on to the rmw implementation.
   * \param[in] group The callback group for this subscription. NULL for no callback group.
   * \param[in] ignore_local_publications True to ignore local publications.
   * \param[in] msg_mem_strat The message memory strategy to use for allocating messages.
   * \param[in] allocator Optional custom allocator.
   * \return Shared pointer to the created subscription.
   */
  /* TODO(jacquelinekay):
     Windows build breaks when static member function passed as default
     argument to msg_mem_strat, nullptr is a workaround.
   */
  template<
    typename MessageT,
    typename CallbackT,
    typename Alloc = std::allocator<void>,
    typename SubscriptionT = rclcpp::Subscription<
      typename rclcpp::subscription_traits::has_message_type<CallbackT>::type, Alloc>>
  std::shared_ptr<SubscriptionT>
  create_subscription(
    const std::string & topic_name,
    CallbackT && callback,
    const rmw_qos_profile_t & qos_profile = rmw_qos_profile_default,
>>>>>>> e82080f4
    rclcpp::callback_group::CallbackGroup::SharedPtr group = nullptr,
    const PublisherOptions<Alloc> & options = PublisherOptions<Alloc>());

  /// Create and return a Subscription. Note: this constructor is deprecated
  /**
   * \param[in] topic_name The topic to subscribe on.
   * \param[in] callback The user-defined callback function.
   * \param[in] group The callback group for this subscription. NULL for no callback group.
   * \param[in] options Additional options to control creation of the subscription.
   * \param[in] msg_mem_strat The message memory strategy to use for allocating messages.
   * \return Shared pointer to the created subscription.
   */
  /* TODO(jacquelinekay):
     Windows build breaks when static member function passed as default
     argument to msg_mem_strat, nullptr is a workaround.
   */
  template<
    typename MessageT,
    typename CallbackT,
    typename Alloc = std::allocator<void>,
    typename SubscriptionT = rclcpp::Subscription<
      typename rclcpp::subscription_traits::has_message_type<CallbackT>::type, Alloc>>
  std::shared_ptr<SubscriptionT>
  create_subscription(
    const std::string & topic_name,
    CallbackT && callback,
    rclcpp::callback_group::CallbackGroup::SharedPtr group = nullptr,
    const SubscriptionOptions<Alloc> & options = SubscriptionOptions<Alloc>(),
    typename rclcpp::message_memory_strategy::MessageMemoryStrategy<
      typename rclcpp::subscription_traits::has_message_type<CallbackT>::type, Alloc>::SharedPtr
    msg_mem_strat = nullptr);

  /// Create and return a Subscription.
  /**
   * \param[in] topic_name The topic to subscribe on.
   * \param[in] callback The user-defined callback function to receive a message
   * \param[in] options Additional options for the creation of the Subscription
   * \param[in] msg_mem_strat The message memory strategy to use for allocating messages.
   * \return Shared pointer to the created subscription.
   */
  /* TODO(jacquelinekay):
     Windows build breaks when static member function passed as default
     argument to msg_mem_strat, nullptr is a workaround.
   */
  template<
    typename MessageT,
    typename CallbackT,
    typename Alloc = std::allocator<void>,
    typename SubscriptionT = rclcpp::Subscription<
      typename rclcpp::subscription_traits::has_message_type<CallbackT>::type, Alloc>>
  std::shared_ptr<SubscriptionT>
  create_subscription(
    const std::string & topic_name,
    CallbackT && callback,
    const SubscriptionOptions<Alloc> & options,
    rclcpp::callback_group::CallbackGroup::SharedPtr callback_group = nullptr,
    typename rclcpp::message_memory_strategy::MessageMemoryStrategy<
      typename rclcpp::subscription_traits::has_message_type<CallbackT>::type, Alloc>::SharedPtr
    msg_mem_strat = nullptr);

  /// Create a timer.
  /**
   * \param[in] period Time interval between triggers of the callback.
   * \param[in] callback User-defined callback function.
   * \param[in] group Callback group to execute this timer's callback in.
   */
  template<typename DurationRepT = int64_t, typename DurationT = std::milli, typename CallbackT>
  typename rclcpp::WallTimer<CallbackT>::SharedPtr
  create_wall_timer(
    std::chrono::duration<DurationRepT, DurationT> period,
    CallbackT callback,
    rclcpp::callback_group::CallbackGroup::SharedPtr group = nullptr);

  /* Create and return a Client. */
  template<typename ServiceT>
  typename rclcpp::Client<ServiceT>::SharedPtr
  create_client(
    const std::string & service_name,
    const rmw_qos_profile_t & qos_profile = rmw_qos_profile_services_default,
    rclcpp::callback_group::CallbackGroup::SharedPtr group = nullptr);

  /* Create and return a Service. */
  template<typename ServiceT, typename CallbackT>
  typename rclcpp::Service<ServiceT>::SharedPtr
  create_service(
    const std::string & service_name,
    CallbackT && callback,
    const rmw_qos_profile_t & qos_profile = rmw_qos_profile_services_default,
    rclcpp::callback_group::CallbackGroup::SharedPtr group = nullptr);

  RCLCPP_PUBLIC
  std::vector<rcl_interfaces::msg::SetParametersResult>
  set_parameters(const std::vector<rclcpp::Parameter> & parameters);

  RCLCPP_PUBLIC
  rcl_interfaces::msg::SetParametersResult
  set_parameters_atomically(const std::vector<rclcpp::Parameter> & parameters);

  template<typename ParameterT>
  void
  set_parameter_if_not_set(
    const std::string & name,
    const ParameterT & value);

  /// Set a map of parameters with the same prefix.
  /**
   * For each key in the map, a parameter with a name of "name.key" will be set
   * to the value in the map.
   *
   * \param[in] name The prefix of the parameters to set.
   * \param[in] values The parameters to set in the given prefix.
   */
  template<typename MapValueT>
  void
  set_parameters_if_not_set(
    const std::string & name,
    const std::map<std::string, MapValueT> & values);

  RCLCPP_PUBLIC
  std::vector<rclcpp::Parameter>
  get_parameters(const std::vector<std::string> & names) const;

  RCLCPP_PUBLIC
  rclcpp::Parameter
  get_parameter(const std::string & name) const;

  RCLCPP_PUBLIC
  bool
  get_parameter(
    const std::string & name,
    rclcpp::Parameter & parameter) const;

  /// Assign the value of the parameter if set into the parameter argument.
  /**
   * If the parameter was not set, then the "parameter" argument is never assigned a value.
   *
   * \param[in] name The name of the parameter to get.
   * \param[out] parameter The output where the value of the parameter should be assigned.
   * \returns true if the parameter was set, false otherwise
   */
  template<typename ParameterT>
  bool
  get_parameter(const std::string & name, ParameterT & parameter) const;

  /// Assign the value of the map parameter if set into the values argument.
  /**
   * Parameter names that are part of a map are of the form "name.member".
   * This API gets all parameters that begin with "name", storing them into the
   * map with the name of the parameter and their value.
   * If there are no members in the named map, then the "values" argument is not changed.
   *
   * \param[in] name The prefix of the parameters to get.
   * \param[out] values The map of output values, with one std::string,MapValueT
   *                    per parameter.
   * \returns true if values was changed, false otherwise
   */
  template<typename MapValueT>
  bool
  get_parameters(
    const std::string & name,
    std::map<std::string, MapValueT> & values) const;

  /// Get the parameter value, or the "alternative value" if not set, and assign it to "value".
  /**
   * If the parameter was not set, then the "value" argument is assigned
   * the "alternative_value".
   * In all cases, the parameter remains not set after this function is called.
   *
   * \param[in] name The name of the parameter to get.
   * \param[out] value The output where the value of the parameter should be assigned.
   * \param[in] alternative_value Value to be stored in output if the parameter was not set.
   * \returns true if the parameter was set, false otherwise
   */
  template<typename ParameterT>
  bool
  get_parameter_or(
    const std::string & name,
    ParameterT & value,
    const ParameterT & alternative_value) const;

  /// Get the parameter value; if not set, set the "alternative value" and store it in the node.
  /**
   * If the parameter is set, then the "value" argument is assigned the value
   * in the parameter.
   * If the parameter is not set, then the "value" argument is assigned the "alternative_value",
   * and the parameter is set to the "alternative_value" on the node.
   *
   * \param[in] name The name of the parameter to get.
   * \param[out] value The output where the value of the parameter should be assigned.
   * \param[in] alternative_value Value to be stored in output and parameter if the parameter was not set.
   */
  template<typename ParameterT>
  void
  get_parameter_or_set(
    const std::string & name,
    ParameterT & value,
    const ParameterT & alternative_value);

  RCLCPP_PUBLIC
  std::vector<rcl_interfaces::msg::ParameterDescriptor>
  describe_parameters(const std::vector<std::string> & names) const;

  RCLCPP_PUBLIC
  std::vector<uint8_t>
  get_parameter_types(const std::vector<std::string> & names) const;

  RCLCPP_PUBLIC
  rcl_interfaces::msg::ListParametersResult
  list_parameters(const std::vector<std::string> & prefixes, uint64_t depth) const;

  /// Register the callback for parameter changes
  /**
   * \param[in] callback User defined callback function.
   *   It is expected to atomically set parameters.
   * \note Repeated invocations of this function will overwrite previous callbacks
   */
  template<typename CallbackT>
  void
  register_param_change_callback(CallbackT && callback);

  RCLCPP_PUBLIC
  std::vector<std::string>
  get_node_names() const;

  RCLCPP_PUBLIC
  std::map<std::string, std::vector<std::string>>
  get_topic_names_and_types() const;

  RCLCPP_PUBLIC
  std::map<std::string, std::vector<std::string>>
  get_service_names_and_types() const;

  RCLCPP_PUBLIC
  size_t
  count_publishers(const std::string & topic_name) const;

  RCLCPP_PUBLIC
  size_t
  count_subscribers(const std::string & topic_name) const;

  /// Return a graph event, which will be set anytime a graph change occurs.
  /* The graph Event object is a loan which must be returned.
   * The Event object is scoped and therefore to return the loan just let it go
   * out of scope.
   */
  RCLCPP_PUBLIC
  rclcpp::Event::SharedPtr
  get_graph_event();

  /// Wait for a graph event to occur by waiting on an Event to become set.
  /**
   * The given Event must be acquire through the get_graph_event() method.
   *
   * \throws InvalidEventError if the given event is nullptr
   * \throws EventNotRegisteredError if the given event was not acquired with
   *   get_graph_event().
   */
  RCLCPP_PUBLIC
  void
  wait_for_graph_change(
    rclcpp::Event::SharedPtr event,
    std::chrono::nanoseconds timeout);

  RCLCPP_PUBLIC
  rclcpp::Clock::SharedPtr
  get_clock();

  RCLCPP_PUBLIC
  Time
  now();

  /// Return the Node's internal NodeBaseInterface implementation.
  RCLCPP_PUBLIC
  rclcpp::node_interfaces::NodeBaseInterface::SharedPtr
  get_node_base_interface();

  /// Return the Node's internal NodeClockInterface implementation.
  RCLCPP_PUBLIC
  rclcpp::node_interfaces::NodeClockInterface::SharedPtr
  get_node_clock_interface();

  /// Return the Node's internal NodeGraphInterface implementation.
  RCLCPP_PUBLIC
  rclcpp::node_interfaces::NodeGraphInterface::SharedPtr
  get_node_graph_interface();

  /// Return the Node's internal NodeLoggingInterface implementation.
  RCLCPP_PUBLIC
  rclcpp::node_interfaces::NodeLoggingInterface::SharedPtr
  get_node_logging_interface();

  /// Return the Node's internal NodeTimersInterface implementation.
  RCLCPP_PUBLIC
  rclcpp::node_interfaces::NodeTimersInterface::SharedPtr
  get_node_timers_interface();

  /// Return the Node's internal NodeTopicsInterface implementation.
  RCLCPP_PUBLIC
  rclcpp::node_interfaces::NodeTopicsInterface::SharedPtr
  get_node_topics_interface();

  /// Return the Node's internal NodeServicesInterface implementation.
  RCLCPP_PUBLIC
  rclcpp::node_interfaces::NodeServicesInterface::SharedPtr
  get_node_services_interface();

  /// Return the Node's internal NodeWaitablesInterface implementation.
  RCLCPP_PUBLIC
  rclcpp::node_interfaces::NodeWaitablesInterface::SharedPtr
  get_node_waitables_interface();

  /// Return the Node's internal NodeParametersInterface implementation.
  RCLCPP_PUBLIC
  rclcpp::node_interfaces::NodeParametersInterface::SharedPtr
  get_node_parameters_interface();

  /// Return the Node's internal NodeParametersInterface implementation.
  RCLCPP_PUBLIC
  rclcpp::node_interfaces::NodeTimeSourceInterface::SharedPtr
  get_node_time_source_interface();

  /// Return the sub-namespace, if this is a sub-node, otherwise an empty string.
  /**
   * The returned sub-namespace is either the accumulated sub-namespaces which
   * were given to one-to-many create_sub_node() calls, or an empty string if
   * this is an original node instance, i.e. not a sub-node.
   *
   * For example, consider:
   *
   *   auto node = std::make_shared<rclcpp::Node>("my_node", "my_ns");
   *   node->get_sub_namespace();  // -> ""
   *   auto sub_node1 = node->create_sub_node("a");
   *   sub_node1->get_sub_namespace();  // -> "a"
   *   auto sub_node2 = sub_node1->create_sub_node("b");
   *   sub_node2->get_sub_namespace();  // -> "a/b"
   *   auto sub_node3 = node->create_sub_node("foo");
   *   sub_node3->get_sub_namespace();  // -> "foo"
   *   node->get_sub_namespace();  // -> ""
   *
   * get_namespace() will return the original node namespace, and will not
   * include the sub-namespace if one exists.
   * To get that you need to call the get_effective_namespace() method.
   *
   * \sa get_namespace()
   * \sa get_effective_namespace()
   * \return the sub-namespace string, not including the node's original namespace
   */
  RCLCPP_PUBLIC
  const std::string &
  get_sub_namespace() const;

  /// Return the effective namespace that is used when creating entities.
  /**
   * The returned namespace is a concatenation of the node namespace and the
   * accumulated sub-namespaces, which is used as the namespace when creating
   * entities which have relative names.
   *
   * For example, consider:
   *
   *   auto node = std::make_shared<rclcpp::Node>("my_node", "my_ns");
   *   node->get_effective_namespace();  // -> "/my_ns"
   *   auto sub_node1 = node->create_sub_node("a");
   *   sub_node1->get_effective_namespace();  // -> "/my_ns/a"
   *   auto sub_node2 = sub_node1->create_sub_node("b");
   *   sub_node2->get_effective_namespace();  // -> "/my_ns/a/b"
   *   auto sub_node3 = node->create_sub_node("foo");
   *   sub_node3->get_effective_namespace();  // -> "/my_ns/foo"
   *   node->get_effective_namespace();  // -> "/my_ns"
   *
   * \sa get_namespace()
   * \sa get_sub_namespace()
   * \return the sub-namespace string, not including the node's original namespace
   */
  RCLCPP_PUBLIC
  const std::string &
  get_effective_namespace() const;

  /// Create a sub-node, which will extend the namespace of all entities created with it.
  /**
   * A sub-node (short for subordinate node) is an instance of this class
   * which has been created using an existing instance of this class, but which
   * has an additional sub-namespace (short for subordinate namespace)
   * associated with it.
   * The sub-namespace will extend the node's namespace for the purpose of
   * creating additional entities, such as Publishers, Subscriptions, Service
   * Clients and Servers, and so on.
   *
   * By default, when an instance of this class is created using one of the
   * public constructors, it has no sub-namespace associated with it, and
   * therefore is not a sub-node.
   * That "normal" node instance may, however, be used to create further
   * instances of this class, based on the original instance, which have an
   * additional sub-namespace associated with them.
   * This may be done by using this method, create_sub_node().
   *
   * Furthermore, a sub-node may be used to create additional sub-node's, in
   * which case the sub-namespace passed to this function will further
   * extend the sub-namespace of the existing sub-node.
   * See get_sub_namespace() and get_effective_namespace() for examples.
   *
   * Note that entities which use absolute names are not affected by any
   * namespaces, neither the normal node namespace nor any sub-namespace.
   * Note also that the fully qualified node name is unaffected by a
   * sub-namespace.
   *
   * The sub-namespace should be relative, and an exception will be thrown if
   * the sub-namespace is absolute, i.e. if it starts with a leading '/'.
   *
   * \sa get_sub_namespace()
   * \sa get_effective_namespace()
   * \param[in] sub_namespace sub-namespace of the sub-node.
   * \return newly created sub-node
   * \throws NameValidationError if the sub-namespace is absolute, i.e. starts
   *   with a leading '/'.
   */
  RCLCPP_PUBLIC
  Node::SharedPtr
  create_sub_node(const std::string & sub_namespace);

  /// Return the NodeOptions used when creating this node.
  RCLCPP_PUBLIC
  const NodeOptions &
  get_node_options() const;

<<<<<<< HEAD

  /// Manually assert that this Node is alive (for RMW_QOS_POLICY_MANUAL_BY_NODE)
  /**
   * If the rmw Liveliness policy is set to RMW_QOS_POLICY_MANUAL_BY_NODE, the creator of this
   * node must manually call `assert_liveliness` on a regular basis to signal to the rest of the
   * system that this Node is still alive.
   * This function must be called at least as often as the qos_profile's liveliness_lease_duration
=======
  /// Manually assert that this Node is alive (for RMW_QOS_POLICY_MANUAL_BY_NODE)
  /**
   * If the rmw Liveliness policy is set to RMW_QOS_POLICY_MANUAL_BY_NODE, the creator of this
   * Node must manually call `assert_liveliness` periodically to signal that this Node
   * is still alive. Must be called at least as often as qos_profile's Liveliness lease_duration
>>>>>>> e82080f4
   */
  RCLCPP_PUBLIC
  void
  assert_liveliness() {}

protected:
  /// Construct a sub-node, which will extend the namespace of all entities created with it.
  /**
   * \sa create_sub_node()
   *
   * \param[in] other The node from which a new sub-node is created.
   * \param[in] sub_namespace The sub-namespace of the sub-node.
   */
  RCLCPP_PUBLIC
  Node(
    const Node & other,
    const std::string & sub_namespace);

private:
  RCLCPP_DISABLE_COPY(Node)

  RCLCPP_PUBLIC
  bool
  group_in_node(callback_group::CallbackGroup::SharedPtr group);

  rclcpp::node_interfaces::NodeBaseInterface::SharedPtr node_base_;
  rclcpp::node_interfaces::NodeGraphInterface::SharedPtr node_graph_;
  rclcpp::node_interfaces::NodeLoggingInterface::SharedPtr node_logging_;
  rclcpp::node_interfaces::NodeTimersInterface::SharedPtr node_timers_;
  rclcpp::node_interfaces::NodeTopicsInterface::SharedPtr node_topics_;
  rclcpp::node_interfaces::NodeServicesInterface::SharedPtr node_services_;
  rclcpp::node_interfaces::NodeClockInterface::SharedPtr node_clock_;
  rclcpp::node_interfaces::NodeParametersInterface::SharedPtr node_parameters_;
  rclcpp::node_interfaces::NodeTimeSourceInterface::SharedPtr node_time_source_;
  rclcpp::node_interfaces::NodeWaitablesInterface::SharedPtr node_waitables_;

  const NodeOptions node_options_;
  const std::string sub_namespace_;
  const std::string effective_namespace_;
};

}  // namespace rclcpp

#ifndef RCLCPP__NODE_IMPL_HPP_
// Template implementations
#include "node_impl.hpp"
#endif

#endif  // RCLCPP__NODE_HPP_<|MERGE_RESOLUTION|>--- conflicted
+++ resolved
@@ -147,10 +147,6 @@
    * \return Shared pointer to the created publisher.
    */
   template<
-<<<<<<< HEAD
-    typename MessageT,
-    typename Alloc = std::allocator<void>,
-=======
     typename MessageT, typename Alloc = std::allocator<void>,
     typename PublisherT = ::rclcpp::Publisher<MessageT, Alloc>>
   std::shared_ptr<PublisherT>
@@ -168,13 +164,10 @@
    */
   template<
     typename MessageT, typename Alloc = std::allocator<void>,
->>>>>>> e82080f4
     typename PublisherT = ::rclcpp::Publisher<MessageT, Alloc>>
   std::shared_ptr<PublisherT>
   create_publisher(
     const std::string & topic_name,
-<<<<<<< HEAD
-=======
     const rmw_qos_profile_t & qos_profile = rmw_qos_profile_default,
     std::shared_ptr<Alloc> allocator = nullptr);
 
@@ -220,7 +213,6 @@
     const std::string & topic_name,
     CallbackT && callback,
     const rmw_qos_profile_t & qos_profile = rmw_qos_profile_default,
->>>>>>> e82080f4
     rclcpp::callback_group::CallbackGroup::SharedPtr group = nullptr,
     const PublisherOptions<Alloc> & options = PublisherOptions<Alloc>());
 
@@ -645,21 +637,11 @@
   const NodeOptions &
   get_node_options() const;
 
-<<<<<<< HEAD
-
-  /// Manually assert that this Node is alive (for RMW_QOS_POLICY_MANUAL_BY_NODE)
-  /**
-   * If the rmw Liveliness policy is set to RMW_QOS_POLICY_MANUAL_BY_NODE, the creator of this
-   * node must manually call `assert_liveliness` on a regular basis to signal to the rest of the
-   * system that this Node is still alive.
-   * This function must be called at least as often as the qos_profile's liveliness_lease_duration
-=======
   /// Manually assert that this Node is alive (for RMW_QOS_POLICY_MANUAL_BY_NODE)
   /**
    * If the rmw Liveliness policy is set to RMW_QOS_POLICY_MANUAL_BY_NODE, the creator of this
    * Node must manually call `assert_liveliness` periodically to signal that this Node
    * is still alive. Must be called at least as often as qos_profile's Liveliness lease_duration
->>>>>>> e82080f4
    */
   RCLCPP_PUBLIC
   void
