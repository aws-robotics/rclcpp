// Copyright 2014 Open Source Robotics Foundation, Inc.
//
// Licensed under the Apache License, Version 2.0 (the "License");
// you may not use this file except in compliance with the License.
// You may obtain a copy of the License at
//
//     http://www.apache.org/licenses/LICENSE-2.0
//
// Unless required by applicable law or agreed to in writing, software
// distributed under the License is distributed on an "AS IS" BASIS,
// WITHOUT WARRANTIES OR CONDITIONS OF ANY KIND, either express or implied.
// See the License for the specific language governing permissions and
// limitations under the License.

#ifndef RCLCPP__PUBLISHER_HPP_
#define RCLCPP__PUBLISHER_HPP_

#include <rmw/error_handling.h>
#include <rmw/rmw.h>

#include <functional>
#include <iostream>
#include <memory>
#include <sstream>
#include <string>
<<<<<<< HEAD
#include <vector>
=======
#include <utility>
>>>>>>> e9101b49

#include "rcl/error_handling.h"
#include "rcl/publisher.h"

#include "rcl_interfaces/msg/intra_process_message.hpp"

#include "rclcpp/allocator/allocator_common.hpp"
#include "rclcpp/allocator/allocator_deleter.hpp"
<<<<<<< HEAD
#include "rclcpp/exceptions.hpp"
#include "rclcpp/macros.hpp"
#include "rclcpp/qos_event.hpp"
=======
#include "rclcpp/intra_process_manager.hpp"
#include "rclcpp/macros.hpp"
#include "rclcpp/node_interfaces/node_base_interface.hpp"
#include "rclcpp/publisher_base.hpp"
>>>>>>> e9101b49
#include "rclcpp/type_support_decl.hpp"
#include "rclcpp/visibility_control.hpp"

namespace rclcpp
{

<<<<<<< HEAD
namespace node_interfaces
{
// Forward declaration avoids including node_base_interface.hpp
// which causes circular inclusion from callback_group.hpp
class NodeBaseInterface;
// Forward declaration is used for friend statement.
class NodeTopicsInterface;
}

namespace intra_process_manager
{
/**
 * NOTE(ivanpauno): IntraProcessManager is forward declared here, avoiding a circular inclusion between intra_process_manager.hpp and publisher.hpp.
 * SharedPtr and WeakPtr of the IntraProcessManager are defined again here, to avoid a warning for accessing a member of a forward declared class.
 */
class IntraProcessManager;
}

class PublisherBase
{
  friend ::rclcpp::node_interfaces::NodeTopicsInterface;

public:
  RCLCPP_SMART_PTR_DEFINITIONS(PublisherBase)

  /// Default constructor.
  /**
   * Typically, a publisher is not created through this method, but instead is created through a
   * call to `Node::create_publisher`.
   * \param[in] node_base A pointer to the NodeBaseInterface for the parent node.
   * \param[in] topic The topic that this publisher publishes on.
   * \param[in] type_support The type support structure for the type to be published.
   * \param[in] publisher_options QoS settings for this publisher.
   */
  RCLCPP_PUBLIC
  PublisherBase(
    rclcpp::node_interfaces::NodeBaseInterface * node_base,
    const std::string & topic,
    const rosidl_message_type_support_t & type_support,
    const rcl_publisher_options_t & publisher_options);

  RCLCPP_PUBLIC
  virtual ~PublisherBase();

  /// Get the topic that this publisher publishes on.
  /** \return The topic name. */
  RCLCPP_PUBLIC
  const char *
  get_topic_name() const;

  /// Get the queue size for this publisher.
  /** \return The queue size. */
  RCLCPP_PUBLIC
  size_t
  get_queue_size() const;

  /// Get the global identifier for this publisher (used in rmw and by DDS).
  /** \return The gid. */
  RCLCPP_PUBLIC
  const rmw_gid_t &
  get_gid() const;

  /// Get the global identifier for this publisher used by intra-process communication.
  /** \return The intra-process gid. */
  RCLCPP_PUBLIC
  const rmw_gid_t &
  get_intra_process_gid() const;

  /// Get the rcl publisher handle.
  /** \return The rcl publisher handle. */
  RCLCPP_PUBLIC
  rcl_publisher_t *
  get_publisher_handle();

  /// Get the rcl publisher handle.
  /** \return The rcl publisher handle. */
  RCLCPP_PUBLIC
  const rcl_publisher_t *
  get_publisher_handle() const;

  /// Get all the QoS event handlers associated with this publisher.
  /** \return The vector of QoS event handlers. */
  RCLCPP_PUBLIC
  const std::vector<std::shared_ptr<rclcpp::QOSEventHandlerBase>> &
  get_event_handlers() const;

  /// Get subscription count
  /** \return The number of subscriptions. */
  RCLCPP_PUBLIC
  size_t
  get_subscription_count() const;

  /// Get intraprocess subscription count
  /** \return The number of intraprocess subscriptions. */
  RCLCPP_PUBLIC
  size_t
  get_intra_process_subscription_count() const;

  /// Manually assert that this Publisher is alive (for RMW_QOS_POLICY_LIVELINESS_MANUAL_BY_TOPIC).
  /**
   * If the rmw Liveliness policy is set to RMW_QOS_POLICY_LIVELINESS_MANUAL_BY_TOPIC, the creator
   * of this publisher may manually call `assert_liveliness` at some point in time to signal to the
   * rest of the system that this Node is still alive.
   *
   * \return `true` if the liveliness was asserted successfully, otherwise `false`
   */
  RCLCPP_PUBLIC
  RCUTILS_WARN_UNUSED
  bool
  assert_liveliness() const;

  /// Get the actual QoS settings, after the defaults have been determined.
  /**
   * The actual configuration applied when using RMW_QOS_POLICY_*_SYSTEM_DEFAULT
   * can only be resolved after the creation of the publisher, and it
   * depends on the underlying rmw implementation.
   * If the underlying setting in use can't be represented in ROS terms,
   * it will be set to RMW_QOS_POLICY_*_UNKNOWN.
   * May throw runtime_error when an unexpected error occurs.
   * \return The actual qos settings.
   */
  RCLCPP_PUBLIC
  rmw_qos_profile_t
  get_actual_qos() const;

  /// Compare this publisher to a gid.
  /**
   * Note that this function calls the next function.
   * \param[in] gid Reference to a gid.
   * \return True if the publisher's gid matches the input.
   */
  RCLCPP_PUBLIC
  bool
  operator==(const rmw_gid_t & gid) const;

  /// Compare this publisher to a pointer gid.
  /**
   * A wrapper for comparing this publisher's gid to the input using rmw_compare_gids_equal.
   * \param[in] gid A pointer to a gid.
   * \return True if this publisher's gid matches the input.
   */
  RCLCPP_PUBLIC
  bool
  operator==(const rmw_gid_t * gid) const;

  using StoreMessageCallbackT = std::function<uint64_t(uint64_t, void *, const std::type_info &)>;
  using IntraProcessManagerSharedPtr =
    std::shared_ptr<rclcpp::intra_process_manager::IntraProcessManager>;

  /// Implementation utility function used to setup intra process publishing after creation.
  RCLCPP_PUBLIC
  void
  setup_intra_process(
    uint64_t intra_process_publisher_id,
    StoreMessageCallbackT store_callback,
    IntraProcessManagerSharedPtr ipm,
    const rcl_publisher_options_t & intra_process_options);

protected:
  template<typename EventCallbackT>
  void
  add_event_handler(
    const EventCallbackT & callback,
    const rcl_publisher_event_type_t event_type)
  {
    auto handler = std::make_shared<QOSEventHandler<EventCallbackT>>(
      callback,
      rcl_publisher_event_init,
      &publisher_handle_,
      event_type);
    event_handlers_.emplace_back(handler);
  }

  std::shared_ptr<rcl_node_t> rcl_node_handle_;

  rcl_publisher_t publisher_handle_ = rcl_get_zero_initialized_publisher();
  rcl_publisher_t intra_process_publisher_handle_ = rcl_get_zero_initialized_publisher();

  std::vector<std::shared_ptr<rclcpp::QOSEventHandlerBase>> event_handlers_;

  using IntraProcessManagerWeakPtr =
    std::weak_ptr<rclcpp::intra_process_manager::IntraProcessManager>;
  bool intra_process_is_enabled_;
  IntraProcessManagerWeakPtr weak_ipm_;
  uint64_t intra_process_publisher_id_;
  StoreMessageCallbackT store_intra_process_message_;

  rmw_gid_t rmw_gid_;
  rmw_gid_t intra_process_rmw_gid_;
};

=======
>>>>>>> e9101b49
/// A publisher publishes messages of any type to a topic.
template<typename MessageT, typename Alloc = std::allocator<void>>
class Publisher : public PublisherBase
{
public:
  using MessageAllocTraits = allocator::AllocRebind<MessageT, Alloc>;
  using MessageAlloc = typename MessageAllocTraits::allocator_type;
  using MessageDeleter = allocator::Deleter<MessageAlloc, MessageT>;
  using MessageUniquePtr = std::unique_ptr<MessageT, MessageDeleter>;
  using MessageSharedPtr = std::shared_ptr<const MessageT>;

  RCLCPP_SMART_PTR_DEFINITIONS(Publisher<MessageT, Alloc>)

  Publisher(
    rclcpp::node_interfaces::NodeBaseInterface * node_base,
    const std::string & topic,
    const rcl_publisher_options_t & publisher_options,
    const PublisherEventCallbacks & event_callbacks,
    const std::shared_ptr<MessageAlloc> & allocator)
  : PublisherBase(
      node_base,
      topic,
      *rosidl_typesupport_cpp::get_message_type_support_handle<MessageT>(),
      publisher_options),
    message_allocator_(allocator)
  {
    allocator::set_allocator_for_deleter(&message_deleter_, message_allocator_.get());

    if (event_callbacks.deadline_callback) {
      this->add_event_handler(event_callbacks.deadline_callback,
        RCL_PUBLISHER_OFFERED_DEADLINE_MISSED);
    }
    if (event_callbacks.liveliness_callback) {
      this->add_event_handler(event_callbacks.liveliness_callback,
        RCL_PUBLISHER_LIVELINESS_LOST);
    }
  }

  virtual ~Publisher()
  {}

  mapped_ring_buffer::MappedRingBufferBase::SharedPtr
  make_mapped_ring_buffer(size_t size) const override
  {
    return mapped_ring_buffer::MappedRingBuffer<
      MessageT,
      typename Publisher<MessageT, Alloc>::MessageAlloc
    >::make_shared(size, this->get_allocator());
  }

  /// Send a message to the topic for this publisher.
  /**
   * This function is templated on the input message type, MessageT.
   * \param[in] msg A shared pointer to the message to send.
   */
  virtual void
  publish(std::unique_ptr<MessageT, MessageDeleter> & msg)
  {
    if (!intra_process_is_enabled_) {
      this->do_inter_process_publish(msg.get());
      msg.reset();
      return;
    }
    // If an interprocess subscription exist, then the unique_ptr is promoted
    // to a shared_ptr and published.
    // This allows doing the intraprocess publish first and then doing the
    // interprocess publish, resulting in lower publish-to-subscribe latency.
    // It's not possible to do that with an unique_ptr,
    // as do_intra_process_publish takes the ownership of the message.
    uint64_t message_seq;
    bool inter_process_publish_needed =
      get_subscription_count() > get_intra_process_subscription_count();
    MessageSharedPtr shared_msg;
    if (inter_process_publish_needed) {
      shared_msg = std::move(msg);
      message_seq =
        store_intra_process_message(intra_process_publisher_id_, shared_msg);
    } else {
      message_seq =
        store_intra_process_message(intra_process_publisher_id_, std::move(msg));
    }
    this->do_intra_process_publish(message_seq);
    if (inter_process_publish_needed) {
      this->do_inter_process_publish(shared_msg.get());
    }
  }

  virtual void
  publish(const std::shared_ptr<const MessageT> & msg)
  {
    publish(*msg);
  }

  virtual void
  publish(const MessageT & msg)
  {
    // Avoid allocating when not using intra process.
    if (!intra_process_is_enabled_) {
      // In this case we're not using intra process.
      return this->do_inter_process_publish(&msg);
    }
    // Otherwise we have to allocate memory in a unique_ptr and pass it along.
    // As the message is not const, a copy should be made.
    // A shared_ptr<const MessageT> could also be constructed here.
    auto ptr = MessageAllocTraits::allocate(*message_allocator_.get(), 1);
    MessageAllocTraits::construct(*message_allocator_.get(), ptr, msg);
    MessageUniquePtr unique_msg(ptr, message_deleter_);
    this->publish(unique_msg);
  }

  virtual void
  publish(const MessageT * msg)
  {
    if (!msg) {
      throw std::runtime_error("msg argument is nullptr");
    }
    return this->publish(*msg);
  }

  void
  publish(const rcl_serialized_message_t * serialized_msg)
  {
    if (intra_process_is_enabled_) {
      // TODO(Karsten1987): support serialized message passed by intraprocess
      throw std::runtime_error("storing serialized messages in intra process is not supported yet");
    }
    auto status = rcl_publish_serialized_message(&publisher_handle_, serialized_msg);
    if (RCL_RET_OK != status) {
      rclcpp::exceptions::throw_from_rcl_error(status, "failed to publish serialized message");
    }
  }

  void
  publish(std::shared_ptr<const rcl_serialized_message_t> serialized_msg)
  {
    return this->publish(serialized_msg.get());
  }

  std::shared_ptr<MessageAlloc> get_allocator() const
  {
    return message_allocator_;
  }

protected:
  void
  do_inter_process_publish(const MessageT * msg)
  {
    auto status = rcl_publish(&publisher_handle_, msg);
    if (RCL_RET_PUBLISHER_INVALID == status) {
      rcl_reset_error();  // next call will reset error message if not context
      if (rcl_publisher_is_valid_except_context(&publisher_handle_)) {
        rcl_context_t * context = rcl_publisher_get_context(&publisher_handle_);
        if (nullptr != context && !rcl_context_is_valid(context)) {
          // publisher is invalid due to context being shutdown
          return;
        }
      }
    }
    if (RCL_RET_OK != status) {
      rclcpp::exceptions::throw_from_rcl_error(status, "failed to publish message");
    }
  }

  void
  do_intra_process_publish(uint64_t message_seq)
  {
    rcl_interfaces::msg::IntraProcessMessage ipm;
    ipm.publisher_id = intra_process_publisher_id_;
    ipm.message_sequence = message_seq;
    auto status = rcl_publish(&intra_process_publisher_handle_, &ipm);
    if (RCL_RET_PUBLISHER_INVALID == status) {
      rcl_reset_error();  // next call will reset error message if not context
      if (rcl_publisher_is_valid_except_context(&intra_process_publisher_handle_)) {
        rcl_context_t * context = rcl_publisher_get_context(&intra_process_publisher_handle_);
        if (nullptr != context && !rcl_context_is_valid(context)) {
          // publisher is invalid due to context being shutdown
          return;
        }
      }
    }
    if (RCL_RET_OK != status) {
      rclcpp::exceptions::throw_from_rcl_error(status, "failed to publish intra process message");
    }
  }

  uint64_t
  store_intra_process_message(
    uint64_t publisher_id,
    std::shared_ptr<const MessageT> msg)
  {
    auto ipm = weak_ipm_.lock();
    if (!ipm) {
      throw std::runtime_error(
              "intra process publish called after destruction of intra process manager");
    }
    if (!msg) {
      throw std::runtime_error("cannot publisher msg which is a null pointer");
    }
    uint64_t message_seq =
      ipm->template store_intra_process_message<MessageT, Alloc>(publisher_id, msg);
    return message_seq;
  }

  uint64_t
  store_intra_process_message(
    uint64_t publisher_id,
    std::unique_ptr<MessageT, MessageDeleter> msg)
  {
    auto ipm = weak_ipm_.lock();
    if (!ipm) {
      throw std::runtime_error(
              "intra process publish called after destruction of intra process manager");
    }
    if (!msg) {
      throw std::runtime_error("cannot publisher msg which is a null pointer");
    }
    uint64_t message_seq =
      ipm->template store_intra_process_message<MessageT, Alloc>(publisher_id, std::move(msg));
    return message_seq;
  }

  std::shared_ptr<MessageAlloc> message_allocator_;

  MessageDeleter message_deleter_;
};

}  // namespace rclcpp

#endif  // RCLCPP__PUBLISHER_HPP_<|MERGE_RESOLUTION|>--- conflicted
+++ resolved
@@ -23,11 +23,7 @@
 #include <memory>
 #include <sstream>
 #include <string>
-<<<<<<< HEAD
-#include <vector>
-=======
 #include <utility>
->>>>>>> e9101b49
 
 #include "rcl/error_handling.h"
 #include "rcl/publisher.h"
@@ -36,216 +32,15 @@
 
 #include "rclcpp/allocator/allocator_common.hpp"
 #include "rclcpp/allocator/allocator_deleter.hpp"
-<<<<<<< HEAD
-#include "rclcpp/exceptions.hpp"
-#include "rclcpp/macros.hpp"
-#include "rclcpp/qos_event.hpp"
-=======
 #include "rclcpp/intra_process_manager.hpp"
 #include "rclcpp/macros.hpp"
-#include "rclcpp/node_interfaces/node_base_interface.hpp"
 #include "rclcpp/publisher_base.hpp"
->>>>>>> e9101b49
 #include "rclcpp/type_support_decl.hpp"
 #include "rclcpp/visibility_control.hpp"
 
 namespace rclcpp
 {
 
-<<<<<<< HEAD
-namespace node_interfaces
-{
-// Forward declaration avoids including node_base_interface.hpp
-// which causes circular inclusion from callback_group.hpp
-class NodeBaseInterface;
-// Forward declaration is used for friend statement.
-class NodeTopicsInterface;
-}
-
-namespace intra_process_manager
-{
-/**
- * NOTE(ivanpauno): IntraProcessManager is forward declared here, avoiding a circular inclusion between intra_process_manager.hpp and publisher.hpp.
- * SharedPtr and WeakPtr of the IntraProcessManager are defined again here, to avoid a warning for accessing a member of a forward declared class.
- */
-class IntraProcessManager;
-}
-
-class PublisherBase
-{
-  friend ::rclcpp::node_interfaces::NodeTopicsInterface;
-
-public:
-  RCLCPP_SMART_PTR_DEFINITIONS(PublisherBase)
-
-  /// Default constructor.
-  /**
-   * Typically, a publisher is not created through this method, but instead is created through a
-   * call to `Node::create_publisher`.
-   * \param[in] node_base A pointer to the NodeBaseInterface for the parent node.
-   * \param[in] topic The topic that this publisher publishes on.
-   * \param[in] type_support The type support structure for the type to be published.
-   * \param[in] publisher_options QoS settings for this publisher.
-   */
-  RCLCPP_PUBLIC
-  PublisherBase(
-    rclcpp::node_interfaces::NodeBaseInterface * node_base,
-    const std::string & topic,
-    const rosidl_message_type_support_t & type_support,
-    const rcl_publisher_options_t & publisher_options);
-
-  RCLCPP_PUBLIC
-  virtual ~PublisherBase();
-
-  /// Get the topic that this publisher publishes on.
-  /** \return The topic name. */
-  RCLCPP_PUBLIC
-  const char *
-  get_topic_name() const;
-
-  /// Get the queue size for this publisher.
-  /** \return The queue size. */
-  RCLCPP_PUBLIC
-  size_t
-  get_queue_size() const;
-
-  /// Get the global identifier for this publisher (used in rmw and by DDS).
-  /** \return The gid. */
-  RCLCPP_PUBLIC
-  const rmw_gid_t &
-  get_gid() const;
-
-  /// Get the global identifier for this publisher used by intra-process communication.
-  /** \return The intra-process gid. */
-  RCLCPP_PUBLIC
-  const rmw_gid_t &
-  get_intra_process_gid() const;
-
-  /// Get the rcl publisher handle.
-  /** \return The rcl publisher handle. */
-  RCLCPP_PUBLIC
-  rcl_publisher_t *
-  get_publisher_handle();
-
-  /// Get the rcl publisher handle.
-  /** \return The rcl publisher handle. */
-  RCLCPP_PUBLIC
-  const rcl_publisher_t *
-  get_publisher_handle() const;
-
-  /// Get all the QoS event handlers associated with this publisher.
-  /** \return The vector of QoS event handlers. */
-  RCLCPP_PUBLIC
-  const std::vector<std::shared_ptr<rclcpp::QOSEventHandlerBase>> &
-  get_event_handlers() const;
-
-  /// Get subscription count
-  /** \return The number of subscriptions. */
-  RCLCPP_PUBLIC
-  size_t
-  get_subscription_count() const;
-
-  /// Get intraprocess subscription count
-  /** \return The number of intraprocess subscriptions. */
-  RCLCPP_PUBLIC
-  size_t
-  get_intra_process_subscription_count() const;
-
-  /// Manually assert that this Publisher is alive (for RMW_QOS_POLICY_LIVELINESS_MANUAL_BY_TOPIC).
-  /**
-   * If the rmw Liveliness policy is set to RMW_QOS_POLICY_LIVELINESS_MANUAL_BY_TOPIC, the creator
-   * of this publisher may manually call `assert_liveliness` at some point in time to signal to the
-   * rest of the system that this Node is still alive.
-   *
-   * \return `true` if the liveliness was asserted successfully, otherwise `false`
-   */
-  RCLCPP_PUBLIC
-  RCUTILS_WARN_UNUSED
-  bool
-  assert_liveliness() const;
-
-  /// Get the actual QoS settings, after the defaults have been determined.
-  /**
-   * The actual configuration applied when using RMW_QOS_POLICY_*_SYSTEM_DEFAULT
-   * can only be resolved after the creation of the publisher, and it
-   * depends on the underlying rmw implementation.
-   * If the underlying setting in use can't be represented in ROS terms,
-   * it will be set to RMW_QOS_POLICY_*_UNKNOWN.
-   * May throw runtime_error when an unexpected error occurs.
-   * \return The actual qos settings.
-   */
-  RCLCPP_PUBLIC
-  rmw_qos_profile_t
-  get_actual_qos() const;
-
-  /// Compare this publisher to a gid.
-  /**
-   * Note that this function calls the next function.
-   * \param[in] gid Reference to a gid.
-   * \return True if the publisher's gid matches the input.
-   */
-  RCLCPP_PUBLIC
-  bool
-  operator==(const rmw_gid_t & gid) const;
-
-  /// Compare this publisher to a pointer gid.
-  /**
-   * A wrapper for comparing this publisher's gid to the input using rmw_compare_gids_equal.
-   * \param[in] gid A pointer to a gid.
-   * \return True if this publisher's gid matches the input.
-   */
-  RCLCPP_PUBLIC
-  bool
-  operator==(const rmw_gid_t * gid) const;
-
-  using StoreMessageCallbackT = std::function<uint64_t(uint64_t, void *, const std::type_info &)>;
-  using IntraProcessManagerSharedPtr =
-    std::shared_ptr<rclcpp::intra_process_manager::IntraProcessManager>;
-
-  /// Implementation utility function used to setup intra process publishing after creation.
-  RCLCPP_PUBLIC
-  void
-  setup_intra_process(
-    uint64_t intra_process_publisher_id,
-    StoreMessageCallbackT store_callback,
-    IntraProcessManagerSharedPtr ipm,
-    const rcl_publisher_options_t & intra_process_options);
-
-protected:
-  template<typename EventCallbackT>
-  void
-  add_event_handler(
-    const EventCallbackT & callback,
-    const rcl_publisher_event_type_t event_type)
-  {
-    auto handler = std::make_shared<QOSEventHandler<EventCallbackT>>(
-      callback,
-      rcl_publisher_event_init,
-      &publisher_handle_,
-      event_type);
-    event_handlers_.emplace_back(handler);
-  }
-
-  std::shared_ptr<rcl_node_t> rcl_node_handle_;
-
-  rcl_publisher_t publisher_handle_ = rcl_get_zero_initialized_publisher();
-  rcl_publisher_t intra_process_publisher_handle_ = rcl_get_zero_initialized_publisher();
-
-  std::vector<std::shared_ptr<rclcpp::QOSEventHandlerBase>> event_handlers_;
-
-  using IntraProcessManagerWeakPtr =
-    std::weak_ptr<rclcpp::intra_process_manager::IntraProcessManager>;
-  bool intra_process_is_enabled_;
-  IntraProcessManagerWeakPtr weak_ipm_;
-  uint64_t intra_process_publisher_id_;
-  StoreMessageCallbackT store_intra_process_message_;
-
-  rmw_gid_t rmw_gid_;
-  rmw_gid_t intra_process_rmw_gid_;
-};
-
-=======
->>>>>>> e9101b49
 /// A publisher publishes messages of any type to a topic.
 template<typename MessageT, typename Alloc = std::allocator<void>>
 class Publisher : public PublisherBase
