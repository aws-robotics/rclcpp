--- conflicted
+++ resolved
@@ -28,22 +28,15 @@
 #include "rcl/error_handling.h"
 #include "rcl/publisher.h"
 
-#include "rosidl_typesupport_cpp/message_type_support.hpp"
 #include "rcl_interfaces/msg/intra_process_message.hpp"
 
-#include "rclcpp/publisher_options.hpp"
-#include "rclcpp/waitable.hpp"
-#include "rclcpp/qos_event.hpp"
-#include "rclcpp/exceptions.hpp"
 #include "rclcpp/allocator/allocator_common.hpp"
 #include "rclcpp/allocator/allocator_deleter.hpp"
 #include "rclcpp/exceptions.hpp"
 #include "rclcpp/macros.hpp"
-<<<<<<< HEAD
-=======
 #include "rclcpp/publisher_options.hpp"
+#include "rclcpp/qos_event.hpp"
 #include "rclcpp/type_support_decl.hpp"
->>>>>>> e82080f4
 #include "rclcpp/visibility_control.hpp"
 
 namespace rclcpp
@@ -51,14 +44,10 @@
 
 namespace node_interfaces
 {
-<<<<<<< HEAD
-class NodeBaseInterface;
-=======
 // NOTE(emersonknapp) Forward declaration avoids including node_base_interface.hpp which causes
 // circular inclusion from callback_group.hpp
 class NodeBaseInterface;
 // Forward declaration is used for friend statement.
->>>>>>> e82080f4
 class NodeTopicsInterface;
 }
 
@@ -152,14 +141,8 @@
   /// Manually assert that this Publisher is alive (for RMW_QOS_POLICY_MANUAL_BY_TOPIC)
   /**
    * If the rmw Liveliness policy is set to RMW_QOS_POLICY_MANUAL_BY_TOPIC, the creator of this
-<<<<<<< HEAD
-   * Publisher must manually call `assert_liveliness` on a regular basis to signal to the rest of
-   * the system that this Node is still alive.
-   * This function must be called at least as often as the qos_profile's liveliness_lease_duration
-=======
    * Publisher must manually call `assert_liveliness` periodically to signal that this Publisher
    * is still alive. Must be called at least as often as qos_profile's Liveliness lease_duration
->>>>>>> e82080f4
    */
   RCLCPP_PUBLIC
   void
@@ -216,7 +199,7 @@
 
   rcl_publisher_t publisher_handle_ = rcl_get_zero_initialized_publisher();
   rcl_publisher_t intra_process_publisher_handle_ = rcl_get_zero_initialized_publisher();
-  
+
   std::vector<std::shared_ptr<QOSEventHandlerBase>> event_handlers_;
 
   using IntraProcessManagerWeakPtr =
@@ -246,11 +229,7 @@
     rclcpp::node_interfaces::NodeBaseInterface * node_base,
     const std::string & topic,
     const rcl_publisher_options_t & publisher_options,
-<<<<<<< HEAD
     const PublisherEventCallbacks & event_callbacks,
-=======
-    const PublisherEventCallbacks & /* event_callbacks */,
->>>>>>> e82080f4
     const std::shared_ptr<MessageAlloc> & allocator)
   : PublisherBase(
       node_base,
