// Copyright 2014 Open Source Robotics Foundation, Inc.
//
// Licensed under the Apache License, Version 2.0 (the "License");
// you may not use this file except in compliance with the License.
// You may obtain a copy of the License at
//
//     http://www.apache.org/licenses/LICENSE-2.0
//
// Unless required by applicable law or agreed to in writing, software
// distributed under the License is distributed on an "AS IS" BASIS,
// WITHOUT WARRANTIES OR CONDITIONS OF ANY KIND, either express or implied.
// See the License for the specific language governing permissions and
// limitations under the License.

#ifndef RCLCPP__PUBLISHER_HPP_
#define RCLCPP__PUBLISHER_HPP_

#include <rmw/error_handling.h>
#include <rmw/rmw.h>

#include <functional>
#include <iostream>
#include <memory>
#include <vector>
#include <sstream>
#include <string>

#include "rcl/error_handling.h"
#include "rcl/publisher.h"

#include "rosidl_typesupport_cpp/message_type_support.hpp"
#include "rcl_interfaces/msg/intra_process_message.hpp"

#include "rclcpp/publisher_options.hpp"
#include "rclcpp/waitable.hpp"
#include "rclcpp/qos_event.hpp"
#include "rclcpp/exceptions.hpp"
#include "rclcpp/allocator/allocator_common.hpp"
#include "rclcpp/allocator/allocator_deleter.hpp"
#include "rclcpp/exceptions.hpp"
#include "rclcpp/macros.hpp"
<<<<<<< HEAD
#include "rclcpp/publisher_options.hpp"
#include "rclcpp/qos_event.hpp"
#include "rclcpp/type_support_decl.hpp"
=======
>>>>>>> d8502a7c
#include "rclcpp/visibility_control.hpp"

namespace rclcpp
{

namespace node_interfaces
{
<<<<<<< HEAD
// NOTE(emersonknapp) Forward declaration avoids including node_base_interface.hpp which causes
// circular inclusion from callback_group.hpp
class NodeBaseInterface;
// Forward declaration is used for friend statement.
=======
class NodeBaseInterface;
>>>>>>> d8502a7c
class NodeTopicsInterface;
}

namespace intra_process_manager
{
/**
 * NOTE(ivanpauno): IntraProcessManager is forward declared here, avoiding a circular inclusion between intra_process_manager.hpp and publisher.hpp.
 * SharedPtr and WeakPtr of the IntraProcessManager are defined again here, to avoid a warning for accessing a member of a forward declared class.
 */
class IntraProcessManager;
}

class PublisherBase
{
  friend ::rclcpp::node_interfaces::NodeTopicsInterface;

public:
  RCLCPP_SMART_PTR_DEFINITIONS(PublisherBase)

  /// Default constructor.
  /**
   * Typically, a publisher is not created through this method, but instead is created through a
   * call to `Node::create_publisher`.
   * \param[in] node_base A pointer to the NodeBaseInterface for the parent node.
   * \param[in] topic The topic that this publisher publishes on.
   * \param[in] type_support The type support structure for the type to be published.
   * \param[in] publisher_options QoS settings for this publisher.
   */
  RCLCPP_PUBLIC
  PublisherBase(
    rclcpp::node_interfaces::NodeBaseInterface * node_base,
    const std::string & topic,
    const rosidl_message_type_support_t & type_support,
    const rcl_publisher_options_t & publisher_options);

  RCLCPP_PUBLIC
  virtual ~PublisherBase();

  /// Get the topic that this publisher publishes on.
  /** \return The topic name. */
  RCLCPP_PUBLIC
  const char *
  get_topic_name() const;

  /// Get the queue size for this publisher.
  /** \return The queue size. */
  RCLCPP_PUBLIC
  size_t
  get_queue_size() const;

  /// Get the global identifier for this publisher (used in rmw and by DDS).
  /** \return The gid. */
  RCLCPP_PUBLIC
  const rmw_gid_t &
  get_gid() const;

  /// Get the global identifier for this publisher used by intra-process communication.
  /** \return The intra-process gid. */
  RCLCPP_PUBLIC
  const rmw_gid_t &
  get_intra_process_gid() const;

  /// Get the rcl publisher handle.
  /** \return The rcl publisher handle. */
  RCLCPP_PUBLIC
  rcl_publisher_t *
  get_publisher_handle();

  /// Get the rcl publisher handle.
  /** \return The rcl publisher handle. */
  RCLCPP_PUBLIC
  const rcl_publisher_t *
  get_publisher_handle() const;

  RCLCPP_PUBLIC
  const std::vector<std::shared_ptr<QOSEventHandlerBase>> &
  get_event_handlers() const;

  /// Get subscription count
  /** \return The number of subscriptions. */
  RCLCPP_PUBLIC
  size_t
  get_subscription_count() const;

  /// Get intraprocess subscription count
  /** \return The number of intraprocess subscriptions. */
  RCLCPP_PUBLIC
  size_t
  get_intra_process_subscription_count() const;

  /// Manually assert that this Publisher is alive (for RMW_QOS_POLICY_MANUAL_BY_TOPIC)
  /**
   * If the rmw Liveliness policy is set to RMW_QOS_POLICY_MANUAL_BY_TOPIC, the creator of this
<<<<<<< HEAD
   * Publisher must manually call `assert_liveliness` periodically to signal that this Publisher
   * is still alive. Must be called at least as often as qos_profile's Liveliness lease_duration
=======
   * Publisher must manually call `assert_liveliness` on a regular basis to signal to the rest of
   * the system that this Node is still alive.
   * This function must be called at least as often as the qos_profile's liveliness_lease_duration
>>>>>>> d8502a7c
   */
  RCLCPP_PUBLIC
  void
  assert_liveliness() {}

  /// Compare this publisher to a gid.
  /**
   * Note that this function calls the next function.
   * \param[in] gid Reference to a gid.
   * \return True if the publisher's gid matches the input.
   */
  RCLCPP_PUBLIC
  bool
  operator==(const rmw_gid_t & gid) const;

  /// Compare this publisher to a pointer gid.
  /**
   * A wrapper for comparing this publisher's gid to the input using rmw_compare_gids_equal.
   * \param[in] gid A pointer to a gid.
   * \return True if this publisher's gid matches the input.
   */
  RCLCPP_PUBLIC
  bool
  operator==(const rmw_gid_t * gid) const;

  using StoreMessageCallbackT = std::function<uint64_t(uint64_t, void *, const std::type_info &)>;
  using IntraProcessManagerSharedPtr =
    std::shared_ptr<rclcpp::intra_process_manager::IntraProcessManager>;

  /// Implementation utility function used to setup intra process publishing after creation.
  RCLCPP_PUBLIC
  void
  setup_intra_process(
    uint64_t intra_process_publisher_id,
    StoreMessageCallbackT store_callback,
    IntraProcessManagerSharedPtr ipm,
    const rcl_publisher_options_t & intra_process_options);

protected:
  template<typename EventCallbackT>
  void
  add_event_handler(
    const EventCallbackT & callback,
    const rcl_publisher_event_type_t event_type)
  {
<<<<<<< HEAD
    auto handler = std::make_shared<QOSEventHandler<EventCallbackT>>(
      callback,
      rcl_publisher_event_init,
      &publisher_handle_,
      event_type);
    event_handlers_.emplace_back(handler);
=======
    event_handlers_.emplace_back(std::make_shared<QOSEventHandler<EventCallbackT>>(
      callback,
      rcl_publisher_event_init,
      &publisher_handle_,
      event_type));
>>>>>>> d8502a7c
  }

  std::shared_ptr<rcl_node_t> rcl_node_handle_;

  rcl_publisher_t publisher_handle_ = rcl_get_zero_initialized_publisher();
  rcl_publisher_t intra_process_publisher_handle_ = rcl_get_zero_initialized_publisher();
  
  std::vector<std::shared_ptr<QOSEventHandlerBase>> event_handlers_;

  std::vector<std::shared_ptr<QOSEventHandlerBase>> event_handlers_;

  using IntraProcessManagerWeakPtr =
    std::weak_ptr<rclcpp::intra_process_manager::IntraProcessManager>;
  bool use_intra_process_;
  IntraProcessManagerWeakPtr weak_ipm_;
  uint64_t intra_process_publisher_id_;
  StoreMessageCallbackT store_intra_process_message_;

  rmw_gid_t rmw_gid_;
  rmw_gid_t intra_process_rmw_gid_;
};

/// A publisher publishes messages of any type to a topic.
template<typename MessageT, typename Alloc = std::allocator<void>>
class Publisher : public PublisherBase
{
public:
  using MessageAllocTraits = allocator::AllocRebind<MessageT, Alloc>;
  using MessageAlloc = typename MessageAllocTraits::allocator_type;
  using MessageDeleter = allocator::Deleter<MessageAlloc, MessageT>;
  using MessageUniquePtr = std::unique_ptr<MessageT, MessageDeleter>;

  RCLCPP_SMART_PTR_DEFINITIONS(Publisher<MessageT, Alloc>)

  Publisher(
    rclcpp::node_interfaces::NodeBaseInterface * node_base,
    const std::string & topic,
    const rcl_publisher_options_t & publisher_options,
    const PublisherEventCallbacks & event_callbacks,
    const std::shared_ptr<MessageAlloc> & allocator)
  : PublisherBase(
      node_base,
      topic,
      *rosidl_typesupport_cpp::get_message_type_support_handle<MessageT>(),
      publisher_options),
    message_allocator_(allocator)
  {
    allocator::set_allocator_for_deleter(&message_deleter_, message_allocator_.get());

<<<<<<< HEAD
    if (event_callbacks.deadline_callback) {
      this->add_event_handler(event_callbacks.deadline_callback,
        RCL_PUBLISHER_OFFERED_DEADLINE_MISSED);
    }
    if (event_callbacks.liveliness_callback) {
      this->add_event_handler(event_callbacks.liveliness_callback,
=======
    if (event_callbacks.deadline_callback_) {
      this->add_event_handler(event_callbacks.deadline_callback_,
        RCL_PUBLISHER_OFFERED_DEADLINE_MISSED);
    }
    if (event_callbacks.liveliness_callback_) {
      this->add_event_handler(event_callbacks.liveliness_callback_,
>>>>>>> d8502a7c
        RCL_PUBLISHER_LIVELINESS_LOST);
    }
  }

  virtual ~Publisher()
  {}

  /// Send a message to the topic for this publisher.
  /**
   * This function is templated on the input message type, MessageT.
   * \param[in] msg A shared pointer to the message to send.
   */
  virtual void
  publish(std::unique_ptr<MessageT, MessageDeleter> & msg)
  {
    this->do_inter_process_publish(msg.get());
    if (store_intra_process_message_) {
      // Take the pointer from the unique_msg, release it and pass as a void *
      // to the ipm. The ipm should then capture it again as a unique_ptr of
      // the correct type.
      // TODO(wjwwood):
      //   investigate how to transfer the custom deleter (if there is one)
      //   from the incoming unique_ptr through to the ipm's unique_ptr.
      //   See: http://stackoverflow.com/questions/11002641/dynamic-casting-for-unique-ptr
      MessageT * msg_ptr = msg.get();
      msg.release();
      uint64_t message_seq =
        store_intra_process_message_(intra_process_publisher_id_, msg_ptr, typeid(MessageT));
      rcl_interfaces::msg::IntraProcessMessage ipm;
      ipm.publisher_id = intra_process_publisher_id_;
      ipm.message_sequence = message_seq;
      auto status = rcl_publish(&intra_process_publisher_handle_, &ipm);
      if (RCL_RET_PUBLISHER_INVALID == status) {
        rcl_reset_error();  // next call will reset error message if not context
        if (rcl_publisher_is_valid_except_context(&intra_process_publisher_handle_)) {
          rcl_context_t * context = rcl_publisher_get_context(&intra_process_publisher_handle_);
          if (nullptr != context && !rcl_context_is_valid(context)) {
            // publisher is invalid due to context being shutdown
            return;
          }
        }
      }
      if (RCL_RET_OK != status) {
        rclcpp::exceptions::throw_from_rcl_error(status, "failed to publish intra process message");
      }
    } else {
      // Always destroy the message, even if we don't consume it, for consistency.
      msg.reset();
    }
  }

  virtual void
  publish(const std::shared_ptr<MessageT> & msg)
  {
    // Avoid allocating when not using intra process.
    if (!store_intra_process_message_) {
      // In this case we're not using intra process.
      return this->do_inter_process_publish(msg.get());
    }
    // Otherwise we have to allocate memory in a unique_ptr and pass it along.
    // TODO(wjwwood):
    //   The intra process manager should probably also be able to store
    //   shared_ptr's and do the "smart" thing based on other intra process
    //   subscriptions. For now call the other publish().
    auto ptr = MessageAllocTraits::allocate(*message_allocator_.get(), 1);
    MessageAllocTraits::construct(*message_allocator_.get(), ptr, *msg.get());
    MessageUniquePtr unique_msg(ptr, message_deleter_);
    return this->publish(unique_msg);
  }

  virtual void
  publish(std::shared_ptr<const MessageT> msg)
  {
    // Avoid allocating when not using intra process.
    if (!store_intra_process_message_) {
      // In this case we're not using intra process.
      return this->do_inter_process_publish(msg.get());
    }
    // Otherwise we have to allocate memory in a unique_ptr and pass it along.
    // TODO(wjwwood):
    //   The intra process manager should probably also be able to store
    //   shared_ptr's and do the "smart" thing based on other intra process
    //   subscriptions. For now call the other publish().
    auto ptr = MessageAllocTraits::allocate(*message_allocator_.get(), 1);
    MessageAllocTraits::construct(*message_allocator_.get(), ptr, *msg.get());
    MessageUniquePtr unique_msg(ptr, message_deleter_);
    return this->publish(unique_msg);
  }

  virtual void
  publish(const MessageT & msg)
  {
    // Avoid allocating when not using intra process.
    if (!store_intra_process_message_) {
      // In this case we're not using intra process.
      return this->do_inter_process_publish(&msg);
    }
    // Otherwise we have to allocate memory in a unique_ptr and pass it along.
    auto ptr = MessageAllocTraits::allocate(*message_allocator_.get(), 1);
    MessageAllocTraits::construct(*message_allocator_.get(), ptr, msg);
    MessageUniquePtr unique_msg(ptr, message_deleter_);
    return this->publish(unique_msg);
  }

  virtual void
  publish(const MessageT * msg)
  {
    if (!msg) {
      throw std::runtime_error("msg argument is nullptr");
    }
    return this->publish(*msg);
  }

  void
  publish(const rcl_serialized_message_t * serialized_msg)
  {
    if (store_intra_process_message_) {
      // TODO(Karsten1987): support serialized message passed by intraprocess
      throw std::runtime_error("storing serialized messages in intra process is not supported yet");
    }
    auto status = rcl_publish_serialized_message(&publisher_handle_, serialized_msg);
    if (RCL_RET_OK != status) {
      rclcpp::exceptions::throw_from_rcl_error(status, "failed to publish serialized message");
    }
  }

  void
  publish(std::shared_ptr<const rcl_serialized_message_t> serialized_msg)
  {
    return this->publish(serialized_msg.get());
  }

  std::shared_ptr<MessageAlloc> get_allocator() const
  {
    return message_allocator_;
  }

protected:
  void
  do_inter_process_publish(const MessageT * msg)
  {
    auto status = rcl_publish(&publisher_handle_, msg);
    if (RCL_RET_PUBLISHER_INVALID == status) {
      rcl_reset_error();  // next call will reset error message if not context
      if (rcl_publisher_is_valid_except_context(&publisher_handle_)) {
        rcl_context_t * context = rcl_publisher_get_context(&publisher_handle_);
        if (nullptr != context && !rcl_context_is_valid(context)) {
          // publisher is invalid due to context being shutdown
          return;
        }
      }
    }
    if (RCL_RET_OK != status) {
      rclcpp::exceptions::throw_from_rcl_error(status, "failed to publish message");
    }
  }

  std::shared_ptr<MessageAlloc> message_allocator_;

  MessageDeleter message_deleter_;
};

}  // namespace rclcpp

#endif  // RCLCPP__PUBLISHER_HPP_<|MERGE_RESOLUTION|>--- conflicted
+++ resolved
@@ -31,20 +31,13 @@
 #include "rosidl_typesupport_cpp/message_type_support.hpp"
 #include "rcl_interfaces/msg/intra_process_message.hpp"
 
-#include "rclcpp/publisher_options.hpp"
-#include "rclcpp/waitable.hpp"
-#include "rclcpp/qos_event.hpp"
-#include "rclcpp/exceptions.hpp"
 #include "rclcpp/allocator/allocator_common.hpp"
 #include "rclcpp/allocator/allocator_deleter.hpp"
 #include "rclcpp/exceptions.hpp"
 #include "rclcpp/macros.hpp"
-<<<<<<< HEAD
 #include "rclcpp/publisher_options.hpp"
 #include "rclcpp/qos_event.hpp"
 #include "rclcpp/type_support_decl.hpp"
-=======
->>>>>>> d8502a7c
 #include "rclcpp/visibility_control.hpp"
 
 namespace rclcpp
@@ -52,14 +45,10 @@
 
 namespace node_interfaces
 {
-<<<<<<< HEAD
 // NOTE(emersonknapp) Forward declaration avoids including node_base_interface.hpp which causes
 // circular inclusion from callback_group.hpp
 class NodeBaseInterface;
 // Forward declaration is used for friend statement.
-=======
-class NodeBaseInterface;
->>>>>>> d8502a7c
 class NodeTopicsInterface;
 }
 
@@ -153,14 +142,8 @@
   /// Manually assert that this Publisher is alive (for RMW_QOS_POLICY_MANUAL_BY_TOPIC)
   /**
    * If the rmw Liveliness policy is set to RMW_QOS_POLICY_MANUAL_BY_TOPIC, the creator of this
-<<<<<<< HEAD
    * Publisher must manually call `assert_liveliness` periodically to signal that this Publisher
    * is still alive. Must be called at least as often as qos_profile's Liveliness lease_duration
-=======
-   * Publisher must manually call `assert_liveliness` on a regular basis to signal to the rest of
-   * the system that this Node is still alive.
-   * This function must be called at least as often as the qos_profile's liveliness_lease_duration
->>>>>>> d8502a7c
    */
   RCLCPP_PUBLIC
   void
@@ -206,20 +189,12 @@
     const EventCallbackT & callback,
     const rcl_publisher_event_type_t event_type)
   {
-<<<<<<< HEAD
     auto handler = std::make_shared<QOSEventHandler<EventCallbackT>>(
       callback,
       rcl_publisher_event_init,
       &publisher_handle_,
       event_type);
     event_handlers_.emplace_back(handler);
-=======
-    event_handlers_.emplace_back(std::make_shared<QOSEventHandler<EventCallbackT>>(
-      callback,
-      rcl_publisher_event_init,
-      &publisher_handle_,
-      event_type));
->>>>>>> d8502a7c
   }
 
   std::shared_ptr<rcl_node_t> rcl_node_handle_;
@@ -269,21 +244,12 @@
   {
     allocator::set_allocator_for_deleter(&message_deleter_, message_allocator_.get());
 
-<<<<<<< HEAD
     if (event_callbacks.deadline_callback) {
       this->add_event_handler(event_callbacks.deadline_callback,
         RCL_PUBLISHER_OFFERED_DEADLINE_MISSED);
     }
     if (event_callbacks.liveliness_callback) {
       this->add_event_handler(event_callbacks.liveliness_callback,
-=======
-    if (event_callbacks.deadline_callback_) {
-      this->add_event_handler(event_callbacks.deadline_callback_,
-        RCL_PUBLISHER_OFFERED_DEADLINE_MISSED);
-    }
-    if (event_callbacks.liveliness_callback_) {
-      this->add_event_handler(event_callbacks.liveliness_callback_,
->>>>>>> d8502a7c
         RCL_PUBLISHER_LIVELINESS_LOST);
     }
   }
