--- conflicted
+++ resolved
@@ -162,20 +162,12 @@
     const EventCallbackT & callback,
     const rcl_subscription_event_type_t event_type)
   {
-<<<<<<< HEAD
     auto handler = std::make_shared<QOSEventHandler<EventCallbackT>>(
       callback,
       rcl_subscription_event_init,
       get_subscription_handle().get(),
       event_type);
     event_handlers_.emplace_back(handler);
-=======
-    event_handlers_.emplace_back(std::make_shared<QOSEventHandler<EventCallbackT>>(
-      callback,
-      rcl_subscription_event_init,
-      get_subscription_handle().get(),
-      event_type));
->>>>>>> d8502a7c
   }
 
   using IntraProcessManagerWeakPtr =
@@ -251,21 +243,12 @@
     get_intra_process_message_callback_(nullptr),
     matches_any_intra_process_publishers_(nullptr)
   {
-<<<<<<< HEAD
     if (event_callbacks.deadline_callback) {
       this->add_event_handler(event_callbacks.deadline_callback,
         RCL_SUBSCRIPTION_REQUESTED_DEADLINE_MISSED);
     }
     if (event_callbacks.liveliness_callback) {
       this->add_event_handler(event_callbacks.liveliness_callback,
-=======
-    if (event_callbacks.deadline_callback_) {
-      this->add_event_handler(event_callbacks.deadline_callback_,
-        RCL_SUBSCRIPTION_REQUESTED_DEADLINE_MISSED);
-    }
-    if (event_callbacks.liveliness_callback_) {
-      this->add_event_handler(event_callbacks.liveliness_callback_,
->>>>>>> d8502a7c
         RCL_SUBSCRIPTION_LIVELINESS_CHANGED);
     }
   }
