// Copyright 2014 Open Source Robotics Foundation, Inc.
//
// Licensed under the Apache License, Version 2.0 (the "License");
// you may not use this file except in compliance with the License.
// You may obtain a copy of the License at
//
//     http://www.apache.org/licenses/LICENSE-2.0
//
// Unless required by applicable law or agreed to in writing, software
// distributed under the License is distributed on an "AS IS" BASIS,
// WITHOUT WARRANTIES OR CONDITIONS OF ANY KIND, either express or implied.
// See the License for the specific language governing permissions and
// limitations under the License.

#ifndef RCLCPP__NODE_IMPL_HPP_
#define RCLCPP__NODE_IMPL_HPP_

#include <rmw/error_handling.h>
#include <rmw/rmw.h>

#include <algorithm>
#include <cstdlib>
#include <iostream>
#include <limits>
#include <map>
#include <memory>
#include <sstream>
#include <stdexcept>
#include <string>
#include <utility>
#include <vector>

#include "rcl/publisher.h"
#include "rcl/subscription.h"

#include "rcl_interfaces/msg/intra_process_message.hpp"

#include "rclcpp/contexts/default_context.hpp"
#include "rclcpp/intra_process_manager.hpp"
#include "rclcpp/parameter.hpp"
#include "rclcpp/create_publisher.hpp"
#include "rclcpp/create_service.hpp"
#include "rclcpp/create_subscription.hpp"
#include "rclcpp/type_support_decl.hpp"
#include "rclcpp/visibility_control.hpp"

#ifndef RCLCPP__NODE_HPP_
#include "node.hpp"
#endif

namespace rclcpp
{

<<<<<<< HEAD
=======
template<typename MessageT, typename Alloc, typename PublisherT>
std::shared_ptr<PublisherT>
Node::create_publisher(
  const std::string & topic_name,
  size_t qos_history_depth,
  std::shared_ptr<Alloc> allocator)
{
  if (!allocator) {
    allocator = std::make_shared<Alloc>();
  }
  rmw_qos_profile_t qos = rmw_qos_profile_default;
  qos.depth = qos_history_depth;
  return this->create_publisher<MessageT, Alloc, PublisherT>(topic_name, qos, allocator);
}

>>>>>>> e82080f4
RCLCPP_LOCAL
inline
std::string
extend_name_with_sub_namespace(const std::string & name, const std::string & sub_namespace)
{
  std::string name_with_sub_namespace(name);
  if (sub_namespace != "" && name.front() != '/' && name.front() != '~') {
    name_with_sub_namespace = sub_namespace + "/" + name;
  }
  return name_with_sub_namespace;
}

template<typename MessageT, typename Alloc, typename PublisherT>
std::shared_ptr<PublisherT>
Node::create_publisher(
  const std::string & topic_name,
<<<<<<< HEAD
  rclcpp::callback_group::CallbackGroup::SharedPtr group,
  const PublisherOptions<Alloc> & options)
=======
  const rmw_qos_profile_t & qos_profile,
  std::shared_ptr<Alloc> allocator)
>>>>>>> e82080f4
{
  std::shared_ptr<Alloc> allocator = options.allocator();
  if (!allocator) {
    allocator = std::make_shared<Alloc>();
  }

  return rclcpp::create_publisher<MessageT, Alloc, PublisherT>(
    this->node_topics_.get(),
    extend_name_with_sub_namespace(topic_name, this->get_sub_namespace()),
<<<<<<< HEAD
    options.qos_profile(),
    options.event_callbacks(),
=======
    qos_profile,
    PublisherEventCallbacks(),
    nullptr,
    this->get_node_options().use_intra_process_comms(),
    allocator);
}

template<typename MessageT, typename Alloc, typename PublisherT>
std::shared_ptr<PublisherT>
Node::create_publisher(
  const std::string & topic_name,
  const PublisherOptions<Alloc> & options,
  rclcpp::callback_group::CallbackGroup::SharedPtr group)
{
  std::shared_ptr<Alloc> allocator = options.allocator;
  if (!allocator) {
    allocator = std::make_shared<Alloc>();
  }

  return rclcpp::create_publisher<MessageT, Alloc, PublisherT>(
    this->node_topics_.get(),
    extend_name_with_sub_namespace(topic_name, this->get_sub_namespace()),
    options.qos_profile,
    options.event_callbacks,
>>>>>>> e82080f4
    group,
    this->get_node_options().use_intra_process_comms(),
    allocator);
}

template<
  typename MessageT,
  typename CallbackT,
  typename Alloc,
  typename SubscriptionT>
std::shared_ptr<SubscriptionT>
Node::create_subscription(
  const std::string & topic_name,
  CallbackT && callback,
  rclcpp::callback_group::CallbackGroup::SharedPtr group,
  const SubscriptionOptions<Alloc> & options,
  typename rclcpp::message_memory_strategy::MessageMemoryStrategy<
    typename rclcpp::subscription_traits::has_message_type<CallbackT>::type, Alloc>::SharedPtr
  msg_mem_strat)
{
  using CallbackMessageT = typename rclcpp::subscription_traits::has_message_type<CallbackT>::type;

  std::shared_ptr<Alloc> allocator = options.allocator();
  if (!allocator) {
    allocator = std::make_shared<Alloc>();
  }

  if (!msg_mem_strat) {
    using rclcpp::message_memory_strategy::MessageMemoryStrategy;
    msg_mem_strat = MessageMemoryStrategy<CallbackMessageT, Alloc>::create_default();
  }

  return rclcpp::create_subscription<MessageT, CallbackT, Alloc, CallbackMessageT, SubscriptionT>(
    this->node_topics_.get(),
    extend_name_with_sub_namespace(topic_name, this->get_sub_namespace()),
    std::forward<CallbackT>(callback),
<<<<<<< HEAD
    options.qos_profile(),
    options.event_callbacks(),
=======
    qos_profile,
    SubscriptionEventCallbacks(),
>>>>>>> e82080f4
    group,
    options.ignore_local_publications(),
    this->get_node_options().use_intra_process_comms(),
    msg_mem_strat,
    allocator);
}

<<<<<<< HEAD
=======
template<
  typename MessageT,
  typename CallbackT,
  typename Alloc,
  typename SubscriptionT>
std::shared_ptr<SubscriptionT>
Node::create_subscription(
  const std::string & topic_name,
  CallbackT && callback,
  const SubscriptionOptions<Alloc> & options,
  rclcpp::callback_group::CallbackGroup::SharedPtr group,
  typename rclcpp::message_memory_strategy::MessageMemoryStrategy<
    typename rclcpp::subscription_traits::has_message_type<CallbackT>::type, Alloc>::SharedPtr
  msg_mem_strat)
{
  using CallbackMessageT = typename rclcpp::subscription_traits::has_message_type<CallbackT>::type;

  std::shared_ptr<Alloc> allocator = options.allocator;
  if (!allocator) {
    allocator = std::make_shared<Alloc>();
  }

  if (!msg_mem_strat) {
    using rclcpp::message_memory_strategy::MessageMemoryStrategy;
    msg_mem_strat = MessageMemoryStrategy<CallbackMessageT, Alloc>::create_default();
  }

  return rclcpp::create_subscription<MessageT, CallbackT, Alloc, CallbackMessageT, SubscriptionT>(
    this->node_topics_.get(),
    extend_name_with_sub_namespace(topic_name, this->get_sub_namespace()),
    std::forward<CallbackT>(callback),
    options.qos_profile,
    options.event_callbacks,
    group,
    options.ignore_local_publications,
    this->get_node_options().use_intra_process_comms(),
    msg_mem_strat,
    allocator);
}

template<
  typename MessageT,
  typename CallbackT,
  typename Alloc,
  typename SubscriptionT>
std::shared_ptr<SubscriptionT>
Node::create_subscription(
  const std::string & topic_name,
  CallbackT && callback,
  size_t qos_history_depth,
  rclcpp::callback_group::CallbackGroup::SharedPtr group,
  bool ignore_local_publications,
  typename rclcpp::message_memory_strategy::MessageMemoryStrategy<
    typename rclcpp::subscription_traits::has_message_type<CallbackT>::type, Alloc>::SharedPtr
  msg_mem_strat,
  std::shared_ptr<Alloc> allocator)
{
  rmw_qos_profile_t qos = rmw_qos_profile_default;
  qos.depth = qos_history_depth;

  return this->create_subscription<MessageT>(
    topic_name,
    std::forward<CallbackT>(callback),
    qos,
    group,
    ignore_local_publications,
    msg_mem_strat,
    allocator);
}

>>>>>>> e82080f4
template<typename DurationRepT, typename DurationT, typename CallbackT>
typename rclcpp::WallTimer<CallbackT>::SharedPtr
Node::create_wall_timer(
  std::chrono::duration<DurationRepT, DurationT> period,
  CallbackT callback,
  rclcpp::callback_group::CallbackGroup::SharedPtr group)
{
  auto timer = rclcpp::WallTimer<CallbackT>::make_shared(
    std::chrono::duration_cast<std::chrono::nanoseconds>(period),
    std::move(callback),
    this->node_base_->get_context());
  node_timers_->add_timer(timer, group);
  return timer;
}

template<typename ServiceT>
typename Client<ServiceT>::SharedPtr
Node::create_client(
  const std::string & service_name,
  const rmw_qos_profile_t & qos_profile,
  rclcpp::callback_group::CallbackGroup::SharedPtr group)
{
  rcl_client_options_t options = rcl_client_get_default_options();
  options.qos = qos_profile;

  using rclcpp::Client;
  using rclcpp::ClientBase;

  auto cli = Client<ServiceT>::make_shared(
    node_base_.get(),
    node_graph_,
    extend_name_with_sub_namespace(service_name, this->get_sub_namespace()),
    options);

  auto cli_base_ptr = std::dynamic_pointer_cast<ClientBase>(cli);
  node_services_->add_client(cli_base_ptr, group);
  return cli;
}

template<typename ServiceT, typename CallbackT>
typename rclcpp::Service<ServiceT>::SharedPtr
Node::create_service(
  const std::string & service_name,
  CallbackT && callback,
  const rmw_qos_profile_t & qos_profile,
  rclcpp::callback_group::CallbackGroup::SharedPtr group)
{
  return rclcpp::create_service<ServiceT, CallbackT>(
    node_base_,
    node_services_,
    extend_name_with_sub_namespace(service_name, this->get_sub_namespace()),
    std::forward<CallbackT>(callback),
    qos_profile,
    group);
}

template<typename CallbackT>
void
Node::register_param_change_callback(CallbackT && callback)
{
  this->node_parameters_->register_param_change_callback(std::forward<CallbackT>(callback));
}

template<typename ParameterT>
void
Node::set_parameter_if_not_set(
  const std::string & name,
  const ParameterT & value)
{
  std::string parameter_name_with_sub_namespace =
    extend_name_with_sub_namespace(name, this->get_sub_namespace());

  rclcpp::Parameter parameter;
  if (!this->get_parameter(parameter_name_with_sub_namespace, parameter)) {
    this->set_parameters({
        rclcpp::Parameter(parameter_name_with_sub_namespace, value),
      });
  }
}

// this is a partially-specialized version of set_parameter_if_not_set above,
// where our concrete type for ParameterT is std::map, but the to-be-determined
// type is the value in the map.
template<typename MapValueT>
void
Node::set_parameters_if_not_set(
  const std::string & name,
  const std::map<std::string, MapValueT> & values)
{
  std::vector<rclcpp::Parameter> params;

  for (const auto & val : values) {
    std::string param_name = name + "." + val.first;
    rclcpp::Parameter parameter;
    if (!this->get_parameter(param_name, parameter)) {
      params.push_back(rclcpp::Parameter(param_name, val.second));
    }
  }

  this->set_parameters(params);
}

template<typename ParameterT>
bool
Node::get_parameter(const std::string & name, ParameterT & value) const
{
  std::string sub_name = extend_name_with_sub_namespace(name, this->get_sub_namespace());

  rclcpp::Parameter parameter;

  bool result = get_parameter(sub_name, parameter);
  if (result) {
    value = parameter.get_value<ParameterT>();
  }

  return result;
}

// this is a partially-specialized version of get_parameter above,
// where our concrete type for ParameterT is std::map, but the to-be-determined
// type is the value in the map.
template<typename MapValueT>
bool
Node::get_parameters(
  const std::string & name,
  std::map<std::string, MapValueT> & values) const
{
  std::map<std::string, rclcpp::Parameter> params;
  bool result = node_parameters_->get_parameters_by_prefix(name, params);
  if (result) {
    for (const auto & param : params) {
      values[param.first] = param.second.get_value<MapValueT>();
    }
  }

  return result;
}

template<typename ParameterT>
bool
Node::get_parameter_or(
  const std::string & name,
  ParameterT & value,
  const ParameterT & alternative_value) const
{
  std::string sub_name = extend_name_with_sub_namespace(name, this->get_sub_namespace());

  bool got_parameter = get_parameter(sub_name, value);
  if (!got_parameter) {
    value = alternative_value;
  }
  return got_parameter;
}

template<typename ParameterT>
void
Node::get_parameter_or_set(
  const std::string & name,
  ParameterT & value,
  const ParameterT & alternative_value)
{
  std::string sub_name = extend_name_with_sub_namespace(name, this->get_sub_namespace());

  bool got_parameter = get_parameter(sub_name, value);
  if (!got_parameter) {
    this->set_parameters({
        rclcpp::Parameter(sub_name, alternative_value),
      });
    value = alternative_value;
  }
}

}  // namespace rclcpp

#endif  // RCLCPP__NODE_IMPL_HPP_<|MERGE_RESOLUTION|>--- conflicted
+++ resolved
@@ -51,8 +51,6 @@
 namespace rclcpp
 {
 
-<<<<<<< HEAD
-=======
 template<typename MessageT, typename Alloc, typename PublisherT>
 std::shared_ptr<PublisherT>
 Node::create_publisher(
@@ -68,7 +66,6 @@
   return this->create_publisher<MessageT, Alloc, PublisherT>(topic_name, qos, allocator);
 }
 
->>>>>>> e82080f4
 RCLCPP_LOCAL
 inline
 std::string
@@ -85,13 +82,8 @@
 std::shared_ptr<PublisherT>
 Node::create_publisher(
   const std::string & topic_name,
-<<<<<<< HEAD
-  rclcpp::callback_group::CallbackGroup::SharedPtr group,
-  const PublisherOptions<Alloc> & options)
-=======
   const rmw_qos_profile_t & qos_profile,
   std::shared_ptr<Alloc> allocator)
->>>>>>> e82080f4
 {
   std::shared_ptr<Alloc> allocator = options.allocator();
   if (!allocator) {
@@ -101,10 +93,6 @@
   return rclcpp::create_publisher<MessageT, Alloc, PublisherT>(
     this->node_topics_.get(),
     extend_name_with_sub_namespace(topic_name, this->get_sub_namespace()),
-<<<<<<< HEAD
-    options.qos_profile(),
-    options.event_callbacks(),
-=======
     qos_profile,
     PublisherEventCallbacks(),
     nullptr,
@@ -129,7 +117,6 @@
     extend_name_with_sub_namespace(topic_name, this->get_sub_namespace()),
     options.qos_profile,
     options.event_callbacks,
->>>>>>> e82080f4
     group,
     this->get_node_options().use_intra_process_comms(),
     allocator);
@@ -166,13 +153,8 @@
     this->node_topics_.get(),
     extend_name_with_sub_namespace(topic_name, this->get_sub_namespace()),
     std::forward<CallbackT>(callback),
-<<<<<<< HEAD
-    options.qos_profile(),
-    options.event_callbacks(),
-=======
     qos_profile,
     SubscriptionEventCallbacks(),
->>>>>>> e82080f4
     group,
     options.ignore_local_publications(),
     this->get_node_options().use_intra_process_comms(),
@@ -180,8 +162,6 @@
     allocator);
 }
 
-<<<<<<< HEAD
-=======
 template<
   typename MessageT,
   typename CallbackT,
@@ -252,7 +232,6 @@
     allocator);
 }
 
->>>>>>> e82080f4
 template<typename DurationRepT, typename DurationT, typename CallbackT>
 typename rclcpp::WallTimer<CallbackT>::SharedPtr
 Node::create_wall_timer(
