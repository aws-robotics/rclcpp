// Copyright 2014 Open Source Robotics Foundation, Inc.
//
// Licensed under the Apache License, Version 2.0 (the "License");
// you may not use this file except in compliance with the License.
// You may obtain a copy of the License at
//
//     http://www.apache.org/licenses/LICENSE-2.0
//
// Unless required by applicable law or agreed to in writing, software
// distributed under the License is distributed on an "AS IS" BASIS,
// WITHOUT WARRANTIES OR CONDITIONS OF ANY KIND, either express or implied.
// See the License for the specific language governing permissions and
// limitations under the License.

#ifndef RCLCPP__NODE_IMPL_HPP_
#define RCLCPP__NODE_IMPL_HPP_

#include <rmw/error_handling.h>
#include <rmw/rmw.h>

#include <algorithm>
#include <cstdlib>
#include <iostream>
#include <limits>
#include <map>
#include <memory>
#include <sstream>
#include <stdexcept>
#include <string>
#include <utility>
#include <vector>

#include "rcl/publisher.h"
#include "rcl/subscription.h"

#include "rcl_interfaces/msg/intra_process_message.hpp"

#include "rclcpp/contexts/default_context.hpp"
#include "rclcpp/intra_process_manager.hpp"
#include "rclcpp/parameter.hpp"
#include "rclcpp/create_publisher.hpp"
#include "rclcpp/create_service.hpp"
#include "rclcpp/create_subscription.hpp"
#include "rclcpp/type_support_decl.hpp"
#include "rclcpp/visibility_control.hpp"

#ifndef RCLCPP__NODE_HPP_
#include "node.hpp"
#endif

namespace rclcpp
{

<<<<<<< HEAD
template<typename MessageT, typename Alloc, typename PublisherT>
std::shared_ptr<PublisherT>
Node::create_publisher(
  const std::string & topic_name,
  size_t qos_history_depth,
  std::shared_ptr<Alloc> allocator)
{
  if (!allocator) {
    allocator = std::make_shared<Alloc>();
  }
  rmw_qos_profile_t qos = rmw_qos_profile_default;
  qos.depth = qos_history_depth;
  return this->create_publisher<MessageT, Alloc, PublisherT>(topic_name, qos, allocator);
}

=======
>>>>>>> d8502a7c
RCLCPP_LOCAL
inline
std::string
extend_name_with_sub_namespace(const std::string & name, const std::string & sub_namespace)
{
  std::string name_with_sub_namespace(name);
  if (sub_namespace != "" && name.front() != '/' && name.front() != '~') {
    name_with_sub_namespace = sub_namespace + "/" + name;
  }
  return name_with_sub_namespace;
}

template<typename MessageT, typename Alloc, typename PublisherT>
std::shared_ptr<PublisherT>
Node::create_publisher(
  const std::string & topic_name,
<<<<<<< HEAD
  const rmw_qos_profile_t & qos_profile,
  std::shared_ptr<Alloc> allocator)
=======
  rclcpp::callback_group::CallbackGroup::SharedPtr group,
  const PublisherOptions<Alloc> & options)
>>>>>>> d8502a7c
{
  std::shared_ptr<Alloc> allocator = options.allocator();
  if (!allocator) {
    allocator = std::make_shared<Alloc>();
  }

  return rclcpp::create_publisher<MessageT, Alloc, PublisherT>(
    this->node_topics_.get(),
    extend_name_with_sub_namespace(topic_name, this->get_sub_namespace()),
<<<<<<< HEAD
    qos_profile,
    PublisherEventCallbacks(),
    nullptr,
    this->get_node_options().use_intra_process_comms(),
    allocator);
}

template<typename MessageT, typename Alloc, typename PublisherT>
std::shared_ptr<PublisherT>
Node::create_publisher(
  const std::string & topic_name,
  const PublisherOptions<Alloc> & options,
  rclcpp::callback_group::CallbackGroup::SharedPtr group)
{
  std::shared_ptr<Alloc> allocator = options.allocator;
  if (!allocator) {
    allocator = std::make_shared<Alloc>();
  }

  return rclcpp::create_publisher<MessageT, Alloc, PublisherT>(
    this->node_topics_.get(),
    extend_name_with_sub_namespace(topic_name, this->get_sub_namespace()),
    options.qos_profile,
    options.event_callbacks,
=======
    options.qos_profile(),
    options.event_callbacks(),
>>>>>>> d8502a7c
    group,
    this->get_node_options().use_intra_process_comms(),
    allocator);
}

template<
  typename MessageT,
  typename CallbackT,
  typename Alloc,
  typename SubscriptionT>
std::shared_ptr<SubscriptionT>
Node::create_subscription(
  const std::string & topic_name,
  CallbackT && callback,
  rclcpp::callback_group::CallbackGroup::SharedPtr group,
  const SubscriptionOptions<Alloc> & options,
  typename rclcpp::message_memory_strategy::MessageMemoryStrategy<
    typename rclcpp::subscription_traits::has_message_type<CallbackT>::type, Alloc>::SharedPtr
  msg_mem_strat)
{
  using CallbackMessageT = typename rclcpp::subscription_traits::has_message_type<CallbackT>::type;

  std::shared_ptr<Alloc> allocator = options.allocator();
  if (!allocator) {
    allocator = std::make_shared<Alloc>();
  }

  if (!msg_mem_strat) {
    using rclcpp::message_memory_strategy::MessageMemoryStrategy;
    msg_mem_strat = MessageMemoryStrategy<CallbackMessageT, Alloc>::create_default();
  }

  return rclcpp::create_subscription<MessageT, CallbackT, Alloc, CallbackMessageT, SubscriptionT>(
    this->node_topics_.get(),
    extend_name_with_sub_namespace(topic_name, this->get_sub_namespace()),
    std::forward<CallbackT>(callback),
<<<<<<< HEAD
    qos_profile,
    SubscriptionEventCallbacks(),
=======
    options.qos_profile(),
    options.event_callbacks(),
>>>>>>> d8502a7c
    group,
    options.ignore_local_publications(),
    this->get_node_options().use_intra_process_comms(),
    msg_mem_strat,
    allocator);
}

<<<<<<< HEAD
template<
  typename MessageT,
  typename CallbackT,
  typename Alloc,
  typename SubscriptionT>
std::shared_ptr<SubscriptionT>
Node::create_subscription(
  const std::string & topic_name,
  CallbackT && callback,
  const SubscriptionOptions<Alloc> & options,
  rclcpp::callback_group::CallbackGroup::SharedPtr group,
  typename rclcpp::message_memory_strategy::MessageMemoryStrategy<
    typename rclcpp::subscription_traits::has_message_type<CallbackT>::type, Alloc>::SharedPtr
  msg_mem_strat)
{
  using CallbackMessageT = typename rclcpp::subscription_traits::has_message_type<CallbackT>::type;

  std::shared_ptr<Alloc> allocator = options.allocator;
  if (!allocator) {
    allocator = std::make_shared<Alloc>();
  }

  if (!msg_mem_strat) {
    using rclcpp::message_memory_strategy::MessageMemoryStrategy;
    msg_mem_strat = MessageMemoryStrategy<CallbackMessageT, Alloc>::create_default();
  }

  return rclcpp::create_subscription<MessageT, CallbackT, Alloc, CallbackMessageT, SubscriptionT>(
    this->node_topics_.get(),
    extend_name_with_sub_namespace(topic_name, this->get_sub_namespace()),
    std::forward<CallbackT>(callback),
    options.qos_profile,
    options.event_callbacks,
    group,
    options.ignore_local_publications,
    this->get_node_options().use_intra_process_comms(),
    msg_mem_strat,
    allocator);
}

template<
  typename MessageT,
  typename CallbackT,
  typename Alloc,
  typename SubscriptionT>
std::shared_ptr<SubscriptionT>
Node::create_subscription(
  const std::string & topic_name,
  CallbackT && callback,
  size_t qos_history_depth,
  rclcpp::callback_group::CallbackGroup::SharedPtr group,
  bool ignore_local_publications,
  typename rclcpp::message_memory_strategy::MessageMemoryStrategy<
    typename rclcpp::subscription_traits::has_message_type<CallbackT>::type, Alloc>::SharedPtr
  msg_mem_strat,
  std::shared_ptr<Alloc> allocator)
{
  rmw_qos_profile_t qos = rmw_qos_profile_default;
  qos.depth = qos_history_depth;

  return this->create_subscription<MessageT>(
    topic_name,
    std::forward<CallbackT>(callback),
    qos,
    group,
    ignore_local_publications,
    msg_mem_strat,
    allocator);
}

=======
>>>>>>> d8502a7c
template<typename DurationRepT, typename DurationT, typename CallbackT>
typename rclcpp::WallTimer<CallbackT>::SharedPtr
Node::create_wall_timer(
  std::chrono::duration<DurationRepT, DurationT> period,
  CallbackT callback,
  rclcpp::callback_group::CallbackGroup::SharedPtr group)
{
  auto timer = rclcpp::WallTimer<CallbackT>::make_shared(
    std::chrono::duration_cast<std::chrono::nanoseconds>(period),
    std::move(callback),
    this->node_base_->get_context());
  node_timers_->add_timer(timer, group);
  return timer;
}

template<typename ServiceT>
typename Client<ServiceT>::SharedPtr
Node::create_client(
  const std::string & service_name,
  const rmw_qos_profile_t & qos_profile,
  rclcpp::callback_group::CallbackGroup::SharedPtr group)
{
  rcl_client_options_t options = rcl_client_get_default_options();
  options.qos = qos_profile;

  using rclcpp::Client;
  using rclcpp::ClientBase;

  auto cli = Client<ServiceT>::make_shared(
    node_base_.get(),
    node_graph_,
    extend_name_with_sub_namespace(service_name, this->get_sub_namespace()),
    options);

  auto cli_base_ptr = std::dynamic_pointer_cast<ClientBase>(cli);
  node_services_->add_client(cli_base_ptr, group);
  return cli;
}

template<typename ServiceT, typename CallbackT>
typename rclcpp::Service<ServiceT>::SharedPtr
Node::create_service(
  const std::string & service_name,
  CallbackT && callback,
  const rmw_qos_profile_t & qos_profile,
  rclcpp::callback_group::CallbackGroup::SharedPtr group)
{
  return rclcpp::create_service<ServiceT, CallbackT>(
    node_base_,
    node_services_,
    extend_name_with_sub_namespace(service_name, this->get_sub_namespace()),
    std::forward<CallbackT>(callback),
    qos_profile,
    group);
}

template<typename CallbackT>
void
Node::register_param_change_callback(CallbackT && callback)
{
  this->node_parameters_->register_param_change_callback(std::forward<CallbackT>(callback));
}

template<typename ParameterT>
void
Node::set_parameter_if_not_set(
  const std::string & name,
  const ParameterT & value)
{
  std::string parameter_name_with_sub_namespace =
    extend_name_with_sub_namespace(name, this->get_sub_namespace());

  rclcpp::Parameter parameter;
  if (!this->get_parameter(parameter_name_with_sub_namespace, parameter)) {
    this->set_parameters({
        rclcpp::Parameter(parameter_name_with_sub_namespace, value),
      });
  }
}

// this is a partially-specialized version of set_parameter_if_not_set above,
// where our concrete type for ParameterT is std::map, but the to-be-determined
// type is the value in the map.
template<typename MapValueT>
void
Node::set_parameters_if_not_set(
  const std::string & name,
  const std::map<std::string, MapValueT> & values)
{
  std::vector<rclcpp::Parameter> params;

  for (const auto & val : values) {
    std::string param_name = name + "." + val.first;
    rclcpp::Parameter parameter;
    if (!this->get_parameter(param_name, parameter)) {
      params.push_back(rclcpp::Parameter(param_name, val.second));
    }
  }

  this->set_parameters(params);
}

template<typename ParameterT>
bool
Node::get_parameter(const std::string & name, ParameterT & value) const
{
  std::string sub_name = extend_name_with_sub_namespace(name, this->get_sub_namespace());

  rclcpp::Parameter parameter;

  bool result = get_parameter(sub_name, parameter);
  if (result) {
    value = parameter.get_value<ParameterT>();
  }

  return result;
}

// this is a partially-specialized version of get_parameter above,
// where our concrete type for ParameterT is std::map, but the to-be-determined
// type is the value in the map.
template<typename MapValueT>
bool
Node::get_parameters(
  const std::string & name,
  std::map<std::string, MapValueT> & values) const
{
  std::map<std::string, rclcpp::Parameter> params;
  bool result = node_parameters_->get_parameters_by_prefix(name, params);
  if (result) {
    for (const auto & param : params) {
      values[param.first] = param.second.get_value<MapValueT>();
    }
  }

  return result;
}

template<typename ParameterT>
bool
Node::get_parameter_or(
  const std::string & name,
  ParameterT & value,
  const ParameterT & alternative_value) const
{
  std::string sub_name = extend_name_with_sub_namespace(name, this->get_sub_namespace());

  bool got_parameter = get_parameter(sub_name, value);
  if (!got_parameter) {
    value = alternative_value;
  }
  return got_parameter;
}

template<typename ParameterT>
void
Node::get_parameter_or_set(
  const std::string & name,
  ParameterT & value,
  const ParameterT & alternative_value)
{
  std::string sub_name = extend_name_with_sub_namespace(name, this->get_sub_namespace());

  bool got_parameter = get_parameter(sub_name, value);
  if (!got_parameter) {
    this->set_parameters({
        rclcpp::Parameter(sub_name, alternative_value),
      });
    value = alternative_value;
  }
}

}  // namespace rclcpp

#endif  // RCLCPP__NODE_IMPL_HPP_<|MERGE_RESOLUTION|>--- conflicted
+++ resolved
@@ -51,7 +51,6 @@
 namespace rclcpp
 {
 
-<<<<<<< HEAD
 template<typename MessageT, typename Alloc, typename PublisherT>
 std::shared_ptr<PublisherT>
 Node::create_publisher(
@@ -67,8 +66,6 @@
   return this->create_publisher<MessageT, Alloc, PublisherT>(topic_name, qos, allocator);
 }
 
-=======
->>>>>>> d8502a7c
 RCLCPP_LOCAL
 inline
 std::string
@@ -85,13 +82,8 @@
 std::shared_ptr<PublisherT>
 Node::create_publisher(
   const std::string & topic_name,
-<<<<<<< HEAD
   const rmw_qos_profile_t & qos_profile,
   std::shared_ptr<Alloc> allocator)
-=======
-  rclcpp::callback_group::CallbackGroup::SharedPtr group,
-  const PublisherOptions<Alloc> & options)
->>>>>>> d8502a7c
 {
   std::shared_ptr<Alloc> allocator = options.allocator();
   if (!allocator) {
@@ -101,7 +93,6 @@
   return rclcpp::create_publisher<MessageT, Alloc, PublisherT>(
     this->node_topics_.get(),
     extend_name_with_sub_namespace(topic_name, this->get_sub_namespace()),
-<<<<<<< HEAD
     qos_profile,
     PublisherEventCallbacks(),
     nullptr,
@@ -126,10 +117,6 @@
     extend_name_with_sub_namespace(topic_name, this->get_sub_namespace()),
     options.qos_profile,
     options.event_callbacks,
-=======
-    options.qos_profile(),
-    options.event_callbacks(),
->>>>>>> d8502a7c
     group,
     this->get_node_options().use_intra_process_comms(),
     allocator);
@@ -144,8 +131,8 @@
 Node::create_subscription(
   const std::string & topic_name,
   CallbackT && callback,
+  const rmw_qos_profile_t & qos_profile,
   rclcpp::callback_group::CallbackGroup::SharedPtr group,
-  const SubscriptionOptions<Alloc> & options,
   typename rclcpp::message_memory_strategy::MessageMemoryStrategy<
     typename rclcpp::subscription_traits::has_message_type<CallbackT>::type, Alloc>::SharedPtr
   msg_mem_strat)
@@ -166,13 +153,8 @@
     this->node_topics_.get(),
     extend_name_with_sub_namespace(topic_name, this->get_sub_namespace()),
     std::forward<CallbackT>(callback),
-<<<<<<< HEAD
     qos_profile,
     SubscriptionEventCallbacks(),
-=======
-    options.qos_profile(),
-    options.event_callbacks(),
->>>>>>> d8502a7c
     group,
     options.ignore_local_publications(),
     this->get_node_options().use_intra_process_comms(),
@@ -180,7 +162,6 @@
     allocator);
 }
 
-<<<<<<< HEAD
 template<
   typename MessageT,
   typename CallbackT,
@@ -251,8 +232,6 @@
     allocator);
 }
 
-=======
->>>>>>> d8502a7c
 template<typename DurationRepT, typename DurationT, typename CallbackT>
 typename rclcpp::WallTimer<CallbackT>::SharedPtr
 Node::create_wall_timer(
